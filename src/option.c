/* dnsmasq is Copyright (c) 2000-2012 Simon Kelley

   This program is free software; you can redistribute it and/or modify
   it under the terms of the GNU General Public License as published by
   the Free Software Foundation; version 2 dated June, 1991, or
   (at your option) version 3 dated 29 June, 2007.
 
   This program is distributed in the hope that it will be useful,
   but WITHOUT ANY WARRANTY; without even the implied warranty of
   MERCHANTABILITY or FITNESS FOR A PARTICULAR PURPOSE.  See the
   GNU General Public License for more details.
     
   You should have received a copy of the GNU General Public License
   along with this program.  If not, see <http://www.gnu.org/licenses/>.
*/

/* define this to get facilitynames */
#define SYSLOG_NAMES
#include "dnsmasq.h"
#include <setjmp.h>

static volatile int mem_recover = 0;
static jmp_buf mem_jmp;
static void one_file(char *file, int hard_opt);

/* Solaris headers don't have facility names. */
#ifdef HAVE_SOLARIS_NETWORK
static const struct {
  char *c_name;
  unsigned int c_val;
}  facilitynames[] = {
  { "kern",   LOG_KERN },
  { "user",   LOG_USER },
  { "mail",   LOG_MAIL },
  { "daemon", LOG_DAEMON },
  { "auth",   LOG_AUTH },
  { "syslog", LOG_SYSLOG },
  { "lpr",    LOG_LPR },
  { "news",   LOG_NEWS },
  { "uucp",   LOG_UUCP },
  { "audit",  LOG_AUDIT },
  { "cron",   LOG_CRON },
  { "local0", LOG_LOCAL0 },
  { "local1", LOG_LOCAL1 },
  { "local2", LOG_LOCAL2 },
  { "local3", LOG_LOCAL3 },
  { "local4", LOG_LOCAL4 },
  { "local5", LOG_LOCAL5 },
  { "local6", LOG_LOCAL6 },
  { "local7", LOG_LOCAL7 },
  { NULL, 0 }
};
#endif

#ifndef HAVE_GETOPT_LONG
struct myoption {
  const char *name;
  int has_arg;
  int *flag;
  int val;
};
#endif

#define OPTSTRING "951yZDNLERKzowefnbvhdkqr:m:p:c:l:s:i:t:u:g:a:x:S:C:A:T:H:Q:I:B:F:G:O:M:X:V:U:j:P:J:W:Y:2:4:6:7:8:0:3:"

/* options which don't have a one-char version */
#define LOPT_RELOAD    256
#define LOPT_NO_NAMES  257
#define LOPT_TFTP      258
#define LOPT_SECURE    259
#define LOPT_PREFIX    260
#define LOPT_PTR       261
#define LOPT_BRIDGE    262
#define LOPT_TFTP_MAX  263
#define LOPT_FORCE     264
#define LOPT_NOBLOCK   265
#define LOPT_LOG_OPTS  266
#define LOPT_MAX_LOGS  267
#define LOPT_CIRCUIT   268
#define LOPT_REMOTE    269
#define LOPT_SUBSCR    270
#define LOPT_INTNAME   271
#define LOPT_BANK      272
#define LOPT_DHCP_HOST 273
#define LOPT_APREF     274
#define LOPT_OVERRIDE  275
#define LOPT_TFTPPORTS 276
#define LOPT_REBIND    277
#define LOPT_NOLAST    278
#define LOPT_OPTS      279
#define LOPT_DHCP_OPTS 280
#define LOPT_MATCH     281
#define LOPT_BROADCAST 282
#define LOPT_NEGTTL    283
#define LOPT_ALTPORT   284
#define LOPT_SCRIPTUSR 285
#define LOPT_LOCAL     286
#define LOPT_NAPTR     287
#define LOPT_MINPORT   288
#define LOPT_DHCP_FQDN 289
#define LOPT_CNAME     290
#define LOPT_PXE_PROMT 291
#define LOPT_PXE_SERV  292
#define LOPT_TEST      293
#define LOPT_TAG_IF    294
#define LOPT_PROXY     295
#define LOPT_GEN_NAMES 296
#define LOPT_MAXTTL    297
#define LOPT_NO_REBIND 298
#define LOPT_LOC_REBND 299
#define LOPT_ADD_MAC   300
#define LOPT_SEC_PROXY 301
#define LOPT_INCR_ADDR 302
#define LOPT_CONNTRACK 303
#define LOPT_FQDN      304
#define LOPT_LUASCRIPT 305
#define LOPT_RA        306
#define LOPT_DUID      307
#define LOPT_HOST_REC  308
<<<<<<< HEAD
#define LOPT_TFTP_LC   309
=======
#define LOPT_SEC_VALID 309
>>>>>>> 4b0b598e

#ifdef HAVE_GETOPT_LONG
static const struct option opts[] =  
#else
static const struct myoption opts[] = 
#endif
  { 
    { "version", 0, 0, 'v' },
    { "no-hosts", 0, 0, 'h' },
    { "no-poll", 0, 0, 'n' },
    { "help", 0, 0, 'w' },
    { "no-daemon", 0, 0, 'd' },
    { "log-queries", 0, 0, 'q' },
    { "user", 2, 0, 'u' },
    { "group", 2, 0, 'g' },
    { "resolv-file", 2, 0, 'r' },
    { "mx-host", 1, 0, 'm' },
    { "mx-target", 1, 0, 't' },
    { "cache-size", 2, 0, 'c' },
    { "port", 1, 0, 'p' },
    { "dhcp-leasefile", 2, 0, 'l' },
    { "dhcp-lease", 1, 0, 'l' },
    { "dhcp-host", 1, 0, 'G' },
    { "dhcp-range", 1, 0, 'F' },
    { "dhcp-option", 1, 0, 'O' },
    { "dhcp-boot", 1, 0, 'M' },
    { "domain", 1, 0, 's' },
    { "domain-suffix", 1, 0, 's' },
    { "interface", 1, 0, 'i' },
    { "listen-address", 1, 0, 'a' },
    { "bogus-priv", 0, 0, 'b' },
    { "bogus-nxdomain", 1, 0, 'B' },
    { "selfmx", 0, 0, 'e' },
    { "filterwin2k", 0, 0, 'f' },
    { "pid-file", 2, 0, 'x' },
    { "strict-order", 0, 0, 'o' },
    { "server", 1, 0, 'S' },
    { "local", 1, 0, LOPT_LOCAL },
    { "address", 1, 0, 'A' },
    { "conf-file", 2, 0, 'C' },
    { "no-resolv", 0, 0, 'R' },
    { "expand-hosts", 0, 0, 'E' },
    { "localmx", 0, 0, 'L' },
    { "local-ttl", 1, 0, 'T' },
    { "no-negcache", 0, 0, 'N' },
    { "addn-hosts", 1, 0, 'H' },
    { "query-port", 1, 0, 'Q' },
    { "except-interface", 1, 0, 'I' },
    { "no-dhcp-interface", 1, 0, '2' },
    { "domain-needed", 0, 0, 'D' },
    { "dhcp-lease-max", 1, 0, 'X' },
    { "bind-interfaces", 0, 0, 'z' },
    { "read-ethers", 0, 0, 'Z' },
    { "alias", 1, 0, 'V' },
    { "dhcp-vendorclass", 1, 0, 'U' },
    { "dhcp-userclass", 1, 0, 'j' },
    { "dhcp-ignore", 1, 0, 'J' },
    { "edns-packet-max", 1, 0, 'P' },
    { "keep-in-foreground", 0, 0, 'k' },
    { "dhcp-authoritative", 0, 0, 'K' },
    { "srv-host", 1, 0, 'W' },
    { "localise-queries", 0, 0, 'y' },
    { "txt-record", 1, 0, 'Y' },
    { "enable-dbus", 0, 0, '1' },
    { "bootp-dynamic", 2, 0, '3' },
    { "dhcp-mac", 1, 0, '4' },
    { "no-ping", 0, 0, '5' },
    { "dhcp-script", 1, 0, '6' },
    { "conf-dir", 1, 0, '7' },
    { "log-facility", 1, 0 ,'8' },
    { "leasefile-ro", 0, 0, '9' },
    { "dns-forward-max", 1, 0, '0' },
    { "clear-on-reload", 0, 0, LOPT_RELOAD },
    { "dhcp-ignore-names", 2, 0, LOPT_NO_NAMES },
    { "enable-tftp", 2, 0, LOPT_TFTP },
    { "tftp-secure", 0, 0, LOPT_SECURE },
    { "tftp-unique-root", 0, 0, LOPT_APREF },
    { "tftp-root", 1, 0, LOPT_PREFIX },
    { "tftp-max", 1, 0, LOPT_TFTP_MAX },
    { "tftp-lowercase", 0, 0, LOPT_TFTP_LC },
    { "ptr-record", 1, 0, LOPT_PTR },
    { "naptr-record", 1, 0, LOPT_NAPTR },
    { "bridge-interface", 1, 0 , LOPT_BRIDGE },
    { "dhcp-option-force", 1, 0, LOPT_FORCE },
    { "tftp-no-blocksize", 0, 0, LOPT_NOBLOCK },
    { "log-dhcp", 0, 0, LOPT_LOG_OPTS },
    { "log-async", 2, 0, LOPT_MAX_LOGS },
    { "dhcp-circuitid", 1, 0, LOPT_CIRCUIT },
    { "dhcp-remoteid", 1, 0, LOPT_REMOTE },
    { "dhcp-subscrid", 1, 0, LOPT_SUBSCR },
    { "interface-name", 1, 0, LOPT_INTNAME },
    { "dhcp-hostsfile", 1, 0, LOPT_DHCP_HOST },
    { "dhcp-optsfile", 1, 0, LOPT_DHCP_OPTS },
    { "dhcp-no-override", 0, 0, LOPT_OVERRIDE },
    { "tftp-port-range", 1, 0, LOPT_TFTPPORTS },
    { "stop-dns-rebind", 0, 0, LOPT_REBIND },
    { "rebind-domain-ok", 1, 0, LOPT_NO_REBIND },
    { "all-servers", 0, 0, LOPT_NOLAST }, 
    { "dhcp-match", 1, 0, LOPT_MATCH }, 
    { "dhcp-broadcast", 2, 0, LOPT_BROADCAST },
    { "neg-ttl", 1, 0, LOPT_NEGTTL },
    { "max-ttl", 1, 0, LOPT_MAXTTL },
    { "dhcp-alternate-port", 2, 0, LOPT_ALTPORT },
    { "dhcp-scriptuser", 1, 0, LOPT_SCRIPTUSR },
    { "min-port", 1, 0, LOPT_MINPORT },
    { "dhcp-fqdn", 0, 0, LOPT_DHCP_FQDN },
    { "cname", 1, 0, LOPT_CNAME },
    { "pxe-prompt", 1, 0, LOPT_PXE_PROMT },
    { "pxe-service", 1, 0, LOPT_PXE_SERV },
    { "test", 0, 0, LOPT_TEST },
    { "tag-if", 1, 0, LOPT_TAG_IF },
    { "dhcp-proxy", 2, 0, LOPT_PROXY },
    { "dhcp-generate-names", 2, 0, LOPT_GEN_NAMES },
    { "rebind-localhost-ok", 0, 0,  LOPT_LOC_REBND },
    { "add-mac", 0, 0, LOPT_ADD_MAC },
    { "proxy-dnssec", 0, 0, LOPT_SEC_PROXY },
    { "dhcp-sequential-ip", 0, 0,  LOPT_INCR_ADDR },
    { "conntrack", 0, 0, LOPT_CONNTRACK },
    { "dhcp-client-update", 0, 0, LOPT_FQDN },
    { "dhcp-luascript", 1, 0, LOPT_LUASCRIPT },
    { "enable-ra", 0, 0, LOPT_RA },
    { "dhcp-duid", 1, 0, LOPT_DUID },
    { "host-record", 1, 0, LOPT_HOST_REC },
    { "dnssec", 0, 0, LOPT_SEC_VALID },
    { NULL, 0, 0, 0 }
  };


#define ARG_DUP       OPT_LAST
#define ARG_ONE       OPT_LAST + 1
#define ARG_USED_CL   OPT_LAST + 2
#define ARG_USED_FILE OPT_LAST + 3

static struct {
  int opt;
  unsigned int rept;
  char * const flagdesc;
  char * const desc;
  char * const arg;
} usage[] = {
  { 'a', ARG_DUP, "<ipaddr>",  gettext_noop("Specify local address(es) to listen on."), NULL },
  { 'A', ARG_DUP, "/<domain>/<ipaddr>", gettext_noop("Return ipaddr for all hosts in specified domains."), NULL },
  { 'b', OPT_BOGUSPRIV, NULL, gettext_noop("Fake reverse lookups for RFC1918 private address ranges."), NULL },
  { 'B', ARG_DUP, "<ipaddr>", gettext_noop("Treat ipaddr as NXDOMAIN (defeats Verisign wildcard)."), NULL }, 
  { 'c', ARG_ONE, "<integer>", gettext_noop("Specify the size of the cache in entries (defaults to %s)."), "$" },
  { 'C', ARG_DUP, "<path>", gettext_noop("Specify configuration file (defaults to %s)."), CONFFILE },
  { 'd', OPT_DEBUG, NULL, gettext_noop("Do NOT fork into the background: run in debug mode."), NULL },
  { 'D', OPT_NODOTS_LOCAL, NULL, gettext_noop("Do NOT forward queries with no domain part."), NULL }, 
  { 'e', OPT_SELFMX, NULL, gettext_noop("Return self-pointing MX records for local hosts."), NULL },
  { 'E', OPT_EXPAND, NULL, gettext_noop("Expand simple names in /etc/hosts with domain-suffix."), NULL },
  { 'f', OPT_FILTER, NULL, gettext_noop("Don't forward spurious DNS requests from Windows hosts."), NULL },
  { 'F', ARG_DUP, "<ipaddr>,...", gettext_noop("Enable DHCP in the range given with lease duration."), NULL },
  { 'g', ARG_ONE, "<groupname>", gettext_noop("Change to this group after startup (defaults to %s)."), CHGRP },
  { 'G', ARG_DUP, "<hostspec>", gettext_noop("Set address or hostname for a specified machine."), NULL },
  { LOPT_DHCP_HOST, ARG_DUP, "<path>", gettext_noop("Read DHCP host specs from file."), NULL },
  { LOPT_DHCP_OPTS, ARG_DUP, "<path>", gettext_noop("Read DHCP option specs from file."), NULL },
  { LOPT_TAG_IF, ARG_DUP, "tag-expression", gettext_noop("Evaluate conditional tag expression."), NULL },
  { 'h', OPT_NO_HOSTS, NULL, gettext_noop("Do NOT load %s file."), HOSTSFILE },
  { 'H', ARG_DUP, "<path>", gettext_noop("Specify a hosts file to be read in addition to %s."), HOSTSFILE },
  { 'i', ARG_DUP, "<interface>", gettext_noop("Specify interface(s) to listen on."), NULL },
  { 'I', ARG_DUP, "<interface>", gettext_noop("Specify interface(s) NOT to listen on.") , NULL },
  { 'j', ARG_DUP, "set:<tag>,<class>", gettext_noop("Map DHCP user class to tag."), NULL },
  { LOPT_CIRCUIT, ARG_DUP, "set:<tag>,<circuit>", gettext_noop("Map RFC3046 circuit-id to tag."), NULL },
  { LOPT_REMOTE, ARG_DUP, "set:<tag>,<remote>", gettext_noop("Map RFC3046 remote-id to tag."), NULL },
  { LOPT_SUBSCR, ARG_DUP, "set:<tag>,<remote>", gettext_noop("Map RFC3993 subscriber-id to tag."), NULL },
  { 'J', ARG_DUP, "tag:<tag>...", gettext_noop("Don't do DHCP for hosts with tag set."), NULL },
  { LOPT_BROADCAST, ARG_DUP, "[=tag:<tag>...]", gettext_noop("Force broadcast replies for hosts with tag set."), NULL }, 
  { 'k', OPT_NO_FORK, NULL, gettext_noop("Do NOT fork into the background, do NOT run in debug mode."), NULL },
  { 'K', OPT_AUTHORITATIVE, NULL, gettext_noop("Assume we are the only DHCP server on the local network."), NULL },
  { 'l', ARG_ONE, "<path>", gettext_noop("Specify where to store DHCP leases (defaults to %s)."), LEASEFILE },
  { 'L', OPT_LOCALMX, NULL, gettext_noop("Return MX records for local hosts."), NULL },
  { 'm', ARG_DUP, "<host_name>,<target>,<pref>", gettext_noop("Specify an MX record."), NULL },
  { 'M', ARG_DUP, "<bootp opts>", gettext_noop("Specify BOOTP options to DHCP server."), NULL },
  { 'n', OPT_NO_POLL, NULL, gettext_noop("Do NOT poll %s file, reload only on SIGHUP."), RESOLVFILE }, 
  { 'N', OPT_NO_NEG, NULL, gettext_noop("Do NOT cache failed search results."), NULL },
  { 'o', OPT_ORDER, NULL, gettext_noop("Use nameservers strictly in the order given in %s."), RESOLVFILE },
  { 'O', ARG_DUP, "<optspec>", gettext_noop("Specify options to be sent to DHCP clients."), NULL },
  { LOPT_FORCE, ARG_DUP, "<optspec>", gettext_noop("DHCP option sent even if the client does not request it."), NULL},
  { 'p', ARG_ONE, "<integer>", gettext_noop("Specify port to listen for DNS requests on (defaults to 53)."), NULL },
  { 'P', ARG_ONE, "<integer>", gettext_noop("Maximum supported UDP packet size for EDNS.0 (defaults to %s)."), "*" },
  { 'q', OPT_LOG, NULL, gettext_noop("Log DNS queries."), NULL },
  { 'Q', ARG_ONE, "<integer>", gettext_noop("Force the originating port for upstream DNS queries."), NULL },
  { 'R', OPT_NO_RESOLV, NULL, gettext_noop("Do NOT read resolv.conf."), NULL },
  { 'r', ARG_DUP, "<path>", gettext_noop("Specify path to resolv.conf (defaults to %s)."), RESOLVFILE }, 
  { 'S', ARG_DUP, "/<domain>/<ipaddr>", gettext_noop("Specify address(es) of upstream servers with optional domains."), NULL },
  { LOPT_LOCAL, ARG_DUP, "/<domain>/", gettext_noop("Never forward queries to specified domains."), NULL },
  { 's', ARG_DUP, "<domain>[,<range>]", gettext_noop("Specify the domain to be assigned in DHCP leases."), NULL },
  { 't', ARG_ONE, "<host_name>", gettext_noop("Specify default target in an MX record."), NULL },
  { 'T', ARG_ONE, "<integer>", gettext_noop("Specify time-to-live in seconds for replies from /etc/hosts."), NULL },
  { LOPT_NEGTTL, ARG_ONE, "<integer>", gettext_noop("Specify time-to-live in seconds for negative caching."), NULL },
  { LOPT_MAXTTL, ARG_ONE, "<integer>", gettext_noop("Specify time-to-live in seconds for maximum TTL to send to clients."), NULL },
  { 'u', ARG_ONE, "<username>", gettext_noop("Change to this user after startup. (defaults to %s)."), CHUSER }, 
  { 'U', ARG_DUP, "set:<tag>,<class>", gettext_noop("Map DHCP vendor class to tag."), NULL },
  { 'v', 0, NULL, gettext_noop("Display dnsmasq version and copyright information."), NULL },
  { 'V', ARG_DUP, "<ipaddr>,<ipaddr>,<netmask>", gettext_noop("Translate IPv4 addresses from upstream servers."), NULL },
  { 'W', ARG_DUP, "<name>,<target>,...", gettext_noop("Specify a SRV record."), NULL },
  { 'w', 0, NULL, gettext_noop("Display this message. Use --help dhcp for known DHCP options."), NULL },
  { 'x', ARG_ONE, "<path>", gettext_noop("Specify path of PID file (defaults to %s)."), RUNFILE },
  { 'X', ARG_ONE, "<integer>", gettext_noop("Specify maximum number of DHCP leases (defaults to %s)."), "&" },
  { 'y', OPT_LOCALISE, NULL, gettext_noop("Answer DNS queries based on the interface a query was sent to."), NULL },
  { 'Y', ARG_DUP, "<name>,<txt>[,<txt]", gettext_noop("Specify TXT DNS record."), NULL },
  { LOPT_PTR, ARG_DUP, "<name>,<target>", gettext_noop("Specify PTR DNS record."), NULL },
  { LOPT_INTNAME, ARG_DUP, "<name>,<interface>", gettext_noop("Give DNS name to IPv4 address of interface."), NULL },
  { 'z', OPT_NOWILD, NULL, gettext_noop("Bind only to interfaces in use."), NULL },
  { 'Z', OPT_ETHERS, NULL, gettext_noop("Read DHCP static host information from %s."), ETHERSFILE },
  { '1', OPT_DBUS, NULL, gettext_noop("Enable the DBus interface for setting upstream servers, etc."), NULL },
  { '2', ARG_DUP, "<interface>", gettext_noop("Do not provide DHCP on this interface, only provide DNS."), NULL },
  { '3', ARG_DUP, "[=tag:<tag>]...", gettext_noop("Enable dynamic address allocation for bootp."), NULL },
  { '4', ARG_DUP, "set:<tag>,<mac address>", gettext_noop("Map MAC address (with wildcards) to option set."), NULL },
  { LOPT_BRIDGE, ARG_DUP, "<iface>,<alias>..", gettext_noop("Treat DHCP requests on aliases as arriving from interface."), NULL },
  { '5', OPT_NO_PING, NULL, gettext_noop("Disable ICMP echo address checking in the DHCP server."), NULL },
  { '6', ARG_ONE, "<path>", gettext_noop("Shell script to run on DHCP lease creation and destruction."), NULL },
  { LOPT_LUASCRIPT, ARG_DUP, "path", gettext_noop("Lua script to run on DHCP lease creation and destruction."), NULL },
  { LOPT_SCRIPTUSR, ARG_ONE, "<username>", gettext_noop("Run lease-change scripts as this user."), NULL },
  { '7', ARG_DUP, "<path>", gettext_noop("Read configuration from all the files in this directory."), NULL },
  { '8', ARG_ONE, "<facilty>|<file>", gettext_noop("Log to this syslog facility or file. (defaults to DAEMON)"), NULL },
  { '9', OPT_LEASE_RO, NULL, gettext_noop("Do not use leasefile."), NULL },
  { '0', ARG_ONE, "<integer>", gettext_noop("Maximum number of concurrent DNS queries. (defaults to %s)"), "!" }, 
  { LOPT_RELOAD, OPT_RELOAD, NULL, gettext_noop("Clear DNS cache when reloading %s."), RESOLVFILE },
  { LOPT_NO_NAMES, ARG_DUP, "[=tag:<tag>]...", gettext_noop("Ignore hostnames provided by DHCP clients."), NULL },
  { LOPT_OVERRIDE, OPT_NO_OVERRIDE, NULL, gettext_noop("Do NOT reuse filename and server fields for extra DHCP options."), NULL },
  { LOPT_TFTP, ARG_DUP, "[=<interface>]", gettext_noop("Enable integrated read-only TFTP server."), NULL },
  { LOPT_PREFIX, ARG_ONE, "<dir>[,<iface>]", gettext_noop("Export files by TFTP only from the specified subtree."), NULL },
  { LOPT_APREF, OPT_TFTP_APREF, NULL, gettext_noop("Add client IP address to tftp-root."), NULL },
  { LOPT_SECURE, OPT_TFTP_SECURE, NULL, gettext_noop("Allow access only to files owned by the user running dnsmasq."), NULL },
  { LOPT_TFTP_MAX, ARG_ONE, "<integer>", gettext_noop("Maximum number of conncurrent TFTP transfers (defaults to %s)."), "#" },
  { LOPT_NOBLOCK, OPT_TFTP_NOBLOCK, NULL, gettext_noop("Disable the TFTP blocksize extension."), NULL },
  { LOPT_TFTP_LC, OPT_TFTP_LC, NULL, gettext_noop("Convert TFTP filenames to lowercase"), NULL },
  { LOPT_TFTPPORTS, ARG_ONE, "<start>,<end>", gettext_noop("Ephemeral port range for use by TFTP transfers."), NULL },
  { LOPT_LOG_OPTS, OPT_LOG_OPTS, NULL, gettext_noop("Extra logging for DHCP."), NULL },
  { LOPT_MAX_LOGS, ARG_ONE, "[=<integer>]", gettext_noop("Enable async. logging; optionally set queue length."), NULL },
  { LOPT_REBIND, OPT_NO_REBIND, NULL, gettext_noop("Stop DNS rebinding. Filter private IP ranges when resolving."), NULL },
  { LOPT_LOC_REBND, OPT_LOCAL_REBIND, NULL, gettext_noop("Allow rebinding of 127.0.0.0/8, for RBL servers."), NULL },
  { LOPT_NO_REBIND, ARG_DUP, "/<domain>/", gettext_noop("Inhibit DNS-rebind protection on this domain."), NULL },
  { LOPT_NOLAST, OPT_ALL_SERVERS, NULL, gettext_noop("Always perform DNS queries to all servers."), NULL },
  { LOPT_MATCH, ARG_DUP, "set:<tag>,<optspec>", gettext_noop("Set tag if client includes matching option in request."), NULL },
  { LOPT_ALTPORT, ARG_ONE, "[=<ports>]", gettext_noop("Use alternative ports for DHCP."), NULL },
  { LOPT_NAPTR, ARG_DUP, "<name>,<naptr>", gettext_noop("Specify NAPTR DNS record."), NULL },
  { LOPT_MINPORT, ARG_ONE, "<port>", gettext_noop("Specify lowest port available for DNS query transmission."), NULL },
  { LOPT_DHCP_FQDN, OPT_DHCP_FQDN, NULL, gettext_noop("Use only fully qualified domain names for DHCP clients."), NULL },
  { LOPT_GEN_NAMES, ARG_DUP, "[=tag:<tag>]", gettext_noop("Generate hostnames based on MAC address for nameless clients."), NULL},
  { LOPT_PROXY, ARG_DUP, "[=<ipaddr>]...", gettext_noop("Use these DHCP relays as full proxies."), NULL },
  { LOPT_CNAME, ARG_DUP, "<alias>,<target>", gettext_noop("Specify alias name for LOCAL DNS name."), NULL },
  { LOPT_PXE_PROMT, ARG_DUP, "<prompt>,[<timeout>]", gettext_noop("Prompt to send to PXE clients."), NULL },
  { LOPT_PXE_SERV, ARG_DUP, "<service>", gettext_noop("Boot service for PXE menu."), NULL },
  { LOPT_TEST, 0, NULL, gettext_noop("Check configuration syntax."), NULL },
  { LOPT_ADD_MAC, OPT_ADD_MAC, NULL, gettext_noop("Add requestor's MAC address to forwarded DNS queries."), NULL },
  { LOPT_SEC_PROXY, OPT_DNSSEC_PROXY, NULL, gettext_noop("Proxy DNSSEC validation results from upstream nameservers."), NULL },
  { LOPT_INCR_ADDR, OPT_CONSEC_ADDR, NULL, gettext_noop("Attempt to allocate sequential IP addresses to DHCP clients."), NULL },
  { LOPT_CONNTRACK, OPT_CONNTRACK, NULL, gettext_noop("Copy connection-track mark from queries to upstream connections."), NULL },
  { LOPT_FQDN, OPT_FQDN_UPDATE, NULL, gettext_noop("Allow DHCP clients to do their own DDNS updates."), NULL },
  { LOPT_RA, OPT_RA, NULL, gettext_noop("Send router-advertisements for interfaces doing DHCPv6"), NULL },
  { LOPT_DUID, ARG_ONE, "<enterprise>,<duid>", gettext_noop("Specify DUID_EN-type DHCPv6 server DUID"), NULL },
  { LOPT_HOST_REC, ARG_DUP, "<name>,<address>", gettext_noop("Specify host (A/AAAA and PTR) records"), NULL },
#ifdef HAVE_DNSSEC
  { LOPT_SEC_VALID, OPT_DNSSEC_VALIDATE, NULL, gettext_noop("Activate DNSSEC validation"), NULL },
#endif
  { 0, 0, NULL, NULL, NULL }
}; 

/* We hide metacharaters in quoted strings by mapping them into the ASCII control
   character space. Note that the \0, \t \b \r \033 and \n characters are carefully placed in the
   following sequence so that they map to themselves: it is therefore possible to call
   unhide_metas repeatedly on string without breaking things.
   The transformation gets undone by opt_canonicalise, atoi_check and opt_string_alloc, and a 
   couple of other places. 
   Note that space is included here so that
   --dhcp-option=3, string
   has five characters, whilst
   --dhcp-option=3," string"
   has six.
*/

static const char meta[] = "\000123456 \b\t\n78\r90abcdefABCDE\033F:,.";

static char hide_meta(char c)
{
  unsigned int i;

  for (i = 0; i < (sizeof(meta) - 1); i++)
    if (c == meta[i])
      return (char)i;
  
  return c;
}

static char unhide_meta(char cr)
{ 
  unsigned int c = cr;
  
  if (c < (sizeof(meta) - 1))
    cr = meta[c];
  
  return cr;
}

static void unhide_metas(char *cp)
{
  if (cp)
    for(; *cp; cp++)
      *cp = unhide_meta(*cp);
}

static void *opt_malloc(size_t size)
{
  void *ret;

  if (mem_recover)
    {
      ret = whine_malloc(size);
      if (!ret)
	longjmp(mem_jmp, 1);
    }
  else
    ret = safe_malloc(size);
  
  return ret;
}

static char *opt_string_alloc(char *cp)
{
  char *ret = NULL;
  
  if (cp && strlen(cp) != 0)
    {
      ret = opt_malloc(strlen(cp)+1);
      strcpy(ret, cp); 
      
      /* restore hidden metachars */
      unhide_metas(ret);
    }
    
  return ret;
}


/* find next comma, split string with zero and eliminate spaces.
   return start of string following comma */

static char *split_chr(char *s, char c)
{
  char *comma, *p;

  if (!s || !(comma = strchr(s, c)))
    return NULL;
  
  p = comma;
  *comma = ' ';
  
  for (; *comma == ' '; comma++);
 
  for (; (p >= s) && *p == ' '; p--)
    *p = 0;
    
  return comma;
}

static char *split(char *s)
{
  return split_chr(s, ',');
}

static char *canonicalise_opt(char *s)
{
  char *ret;
  int nomem;

  if (!s)
    return 0;

  unhide_metas(s);
  if (!(ret = canonicalise(s, &nomem)) && nomem)
    {
      if (mem_recover)
	longjmp(mem_jmp, 1);
      else
	die(_("could not get memory"), NULL, EC_NOMEM);
    }

  return ret;
}

static int atoi_check(char *a, int *res)
{
  char *p;

  if (!a)
    return 0;

  unhide_metas(a);
  
  for (p = a; *p; p++)
     if (*p < '0' || *p > '9')
       return 0;

  *res = atoi(a);
  return 1;
}

static int atoi_check16(char *a, int *res)
{
  if (!(atoi_check(a, res)) ||
      *res < 0 ||
      *res > 0xffff)
    return 0;

  return 1;
}
	
static void add_txt(char *name, char *txt)
{
  size_t len = strlen(txt);
  struct txt_record *r = opt_malloc(sizeof(struct txt_record));
  
  r->name = opt_string_alloc(name);
  r->next = daemon->txt;
  daemon->txt = r;
  r->class = C_CHAOS;
  r->txt = opt_malloc(len+1);
  r->len = len+1;
  *(r->txt) = len;
  memcpy((r->txt)+1, txt, len);
}

static void do_usage(void)
{
  char buff[100];
  int i, j;

  struct {
    char handle;
    int val;
  } tab[] = {
    { '$', CACHESIZ },
    { '*', EDNS_PKTSZ },
    { '&', MAXLEASES },
    { '!', FTABSIZ },
    { '#', TFTP_MAX_CONNECTIONS },
    { '\0', 0 }
  };

  printf(_("Usage: dnsmasq [options]\n\n"));
#ifndef HAVE_GETOPT_LONG
  printf(_("Use short options only on the command line.\n"));
#endif
  printf(_("Valid options are:\n"));
  
  for (i = 0; usage[i].opt != 0; i++)
    {
      char *desc = usage[i].flagdesc; 
      char *eq = "=";
      
      if (!desc || *desc == '[')
	eq = "";
      
      if (!desc)
	desc = "";

      for ( j = 0; opts[j].name; j++)
	if (opts[j].val == usage[i].opt)
	  break;
      if (usage[i].opt < 256)
	sprintf(buff, "-%c, ", usage[i].opt);
      else
	sprintf(buff, "    ");
      
      sprintf(buff+4, "--%s%s%s", opts[j].name, eq, desc);
      printf("%-40.40s", buff);
	     
      if (usage[i].arg)
	{
	  strcpy(buff, usage[i].arg);
	  for (j = 0; tab[j].handle; j++)
	    if (tab[j].handle == *(usage[i].arg))
	      sprintf(buff, "%d", tab[j].val);
	}
      printf(_(usage[i].desc), buff);
      printf("\n");
    }
}

#ifdef HAVE_DHCP

static int is_tag_prefix(char *arg)
{
  if (arg && (strstr(arg, "net:") == arg || strstr(arg, "tag:") == arg))
    return 1;
  
  return 0;
}

static char *set_prefix(char *arg)
{
   if (strstr(arg, "set:") == arg)
     return arg+4;
   
   return arg;
}

/* This is too insanely large to keep in-line in the switch */
static char *parse_dhcp_opt(char *arg, int flags)
{
  struct dhcp_opt *new = opt_malloc(sizeof(struct dhcp_opt));
  char lenchar = 0, *cp;
  int addrs, digs, is_addr, is_addr6, is_hex, is_dec, is_string, dots;
  char *comma = NULL, *problem = NULL;
  struct dhcp_netid *np = NULL;
  u16 opt_len = 0;
  int is6 = 0;

  new->len = 0;
  new->flags = flags;
  new->netid = NULL;
  new->val = NULL;
  new->opt = 0;
  
  while (arg)
    {
      comma = split(arg);      

      for (cp = arg; *cp; cp++)
	if (*cp < '0' || *cp > '9')
	  break;
      
      if (!*cp)
	{
	  new->opt = atoi(arg);
	  opt_len = 0;
	  break;
	}
      
      if (strstr(arg, "option:") == arg)
	{
	  new->opt = lookup_dhcp_opt(AF_INET, arg+7);
	  opt_len = lookup_dhcp_len(AF_INET, new->opt);
	  /* option:<optname> must follow tag and vendor string. */
	  break;
	}
#ifdef HAVE_DHCP6
      else if (strstr(arg, "option6:") == arg)
	{
	  for (cp = arg+8; *cp; cp++)
	    if (*cp < '0' || *cp > '9')
	      break;
	 
	  if (!*cp)
	    {
	      new->opt = atoi(arg+8);
	      opt_len = 0;
	    }
	  else
	    {
	      new->opt = lookup_dhcp_opt(AF_INET6, arg+8);
	      opt_len = lookup_dhcp_len(AF_INET6, new->opt);
	    }
	  /* option6:<opt>|<optname> must follow tag and vendor string. */
	  is6 = 1;
	  break;
	}
#endif
      else if (strstr(arg, "vendor:") == arg)
	{
	  new->u.vendor_class = (unsigned char *)opt_string_alloc(arg+7);
	  new->flags |= DHOPT_VENDOR;
	}
      else if (strstr(arg, "encap:") == arg)
	{
	  new->u.encap = atoi(arg+6);
	  new->flags |= DHOPT_ENCAPSULATE;
	}
      else if (strstr(arg, "vi-encap:") == arg)
	{
	  new->u.encap = atoi(arg+9);
	  new->flags |= DHOPT_RFC3925;
	  if (flags == DHOPT_MATCH)
	    {
	      new->opt = 1; /* avoid error below */
	      break;
	    }
	}
      else
	{
	  new->netid = opt_malloc(sizeof (struct dhcp_netid));
	  /* allow optional "net:" or "tag:" for consistency */
	  if (is_tag_prefix(arg))
	    new->netid->net = opt_string_alloc(arg+4);
	  else
	    new->netid->net = opt_string_alloc(set_prefix(arg));
	  new->netid->next = np;
	  np = new->netid;
	}
      
      arg = comma; 
    }

#ifdef HAVE_DHCP6
  if (is6)
    {
      if (new->flags & (DHOPT_VENDOR | DHOPT_ENCAPSULATE))
	problem = _("unsupported encapsulation for IPv6 option");
      
      if (opt_len == 0 &&
	  !(new->flags & DHOPT_RFC3925))
	opt_len = lookup_dhcp_len(AF_INET6 ,new->opt);
    }
  else
#endif
    if (opt_len == 0 &&
	!(new->flags & (DHOPT_VENDOR | DHOPT_ENCAPSULATE | DHOPT_RFC3925)))
      opt_len = lookup_dhcp_len(AF_INET ,new->opt);
  
  /* option may be missing with rfc3925 match */
  if (new->opt == 0)
    problem = _("bad dhcp-option");
  else if (comma)
    {
      /* characterise the value */
      char c;
      int found_dig = 0;
      is_addr = is_addr6 = is_hex = is_dec = is_string = 1;
      addrs = digs = 1;
      dots = 0;
      for (cp = comma; (c = *cp); cp++)
	if (c == ',')
	  {
	    addrs++;
	    is_dec = is_hex = 0;
	  }
	else if (c == ':')
	  {
	    digs++;
	    is_dec = is_addr = 0;
	  }
	else if (c == '/') 
	  {
	    is_addr6 = is_dec = is_hex = 0;
	    if (cp == comma) /* leading / means a pathname */
	      is_addr = 0;
	  } 
	else if (c == '.')	
	  {
	    is_addr6 =is_dec = is_hex = 0;
	    dots++;
	  }
	else if (c == '-')
	  is_hex = is_addr = is_addr6 = 0;
	else if (c == ' ')
	  is_dec = is_hex = 0;
	else if (!(c >='0' && c <= '9'))
	  {
	    is_addr = 0;
	    if (cp[1] == 0 && is_dec &&
		(c == 'b' || c == 's' || c == 'i'))
	      {
		lenchar = c;
		*cp = 0;
	      }
	    else
	      is_dec = 0;
	    if (!((c >='A' && c <= 'F') ||
		  (c >='a' && c <= 'f') || 
		  (c == '*' && (flags & DHOPT_MATCH))))
	      {
		is_hex = 0;
		if (c != '[' && c != ']')
		  is_addr6 = 0;
	      }
	  }
	else
	  found_dig = 1;
     
      if (!found_dig)
	is_dec = is_addr = 0;
     
      /* We know that some options take addresses */
      if (opt_len & OT_ADDR_LIST)
	{
	  is_string = is_dec = is_hex = 0;
	  
	  if (!is6 && (!is_addr || dots == 0))
	    problem = _("bad IP address");

	   if (is6 && !is_addr6)
	     problem = _("bad IPv6 address");
	}
      /* or names */
      else if (opt_len & (OT_NAME | OT_RFC1035_NAME | OT_CSTRING))
	is_addr6 = is_addr = is_dec = is_hex = 0;
            
      if (is_hex && digs > 1)
	{
	  new->len = digs;
	  new->val = opt_malloc(new->len);
	  parse_hex(comma, new->val, digs, (flags & DHOPT_MATCH) ? &new->u.wildcard_mask : NULL, NULL);
	  new->flags |= DHOPT_HEX;
	}
      else if (is_dec)
	{
	  int i, val = atoi(comma);
	  /* assume numeric arg is 1 byte except for
	     options where it is known otherwise.
	     For vendor class option, we have to hack. */
	  if (opt_len != 0)
	    new->len = opt_len;
	  else if (val & 0xffff0000)
	    new->len = 4;
	  else if (val & 0xff00)
	    new->len = 2;
	  else
	    new->len = 1;

	  if (lenchar == 'b')
	    new->len = 1;
	  else if (lenchar == 's')
	    new->len = 2;
	  else if (lenchar == 'i')
	    new->len = 4;
	  
	  new->val = opt_malloc(new->len);
	  for (i=0; i<new->len; i++)
	    new->val[i] = val>>((new->len - i - 1)*8);
	}
      else if (is_addr && !is6)	
	{
	  struct in_addr in;
	  unsigned char *op;
	  char *slash;
	  /* max length of address/subnet descriptor is five bytes,
	     add one for the option 120 enc byte too */
	  new->val = op = opt_malloc((5 * addrs) + 1);
	  new->flags |= DHOPT_ADDR;

	  if (!(new->flags & (DHOPT_ENCAPSULATE | DHOPT_VENDOR | DHOPT_RFC3925)) && 
	      new->opt == OPTION_SIP_SERVER)
	    {
	      *(op++) = 1; /* RFC 3361 "enc byte" */
	      new->flags &= ~DHOPT_ADDR;
	    }
	  while (addrs--) 
	    {
	      cp = comma;
	      comma = split(cp);
	      slash = split_chr(cp, '/');
	      in.s_addr = inet_addr(cp);
	      if (!slash)
		{
		  memcpy(op, &in, INADDRSZ);
		  op += INADDRSZ;
		}
	      else
		{
		  unsigned char *p = (unsigned char *)&in;
		  int netsize = atoi(slash);
		  *op++ = netsize;
		  if (netsize > 0)
		    *op++ = *p++;
		  if (netsize > 8)
		    *op++ = *p++;
		  if (netsize > 16)
		    *op++ = *p++;
		  if (netsize > 24)
		    *op++ = *p++;
		  new->flags &= ~DHOPT_ADDR; /* cannot re-write descriptor format */
		} 
	    }
	  new->len = op - new->val;
	}
      else if (is_addr6 && is6)
	{
	  unsigned char *op;
	  new->val = op = opt_malloc(16 * addrs);
	  new->flags |= DHOPT_ADDR6;
	  while (addrs--) 
	    {
	      cp = comma;
	      comma = split(cp);
	      
	      /* check for [1234::7] */
	      if (*cp == '[')
		cp++;
	      if (strlen(cp) > 1 && cp[strlen(cp)-1] == ']')
		cp[strlen(cp)-1] = 0;
	      
	      if (inet_pton(AF_INET6, cp, op))
		{
		  op += IN6ADDRSZ;
		  continue;
		}
	  
	      problem = _("bad IPv6 address");
	    } 
	  new->len = op - new->val;
	}
      else if (is_string)
	{
 	  /* text arg */
	  if ((new->opt == OPTION_DOMAIN_SEARCH || new->opt == OPTION_SIP_SERVER) &&
	      !is6 && !(new->flags & (DHOPT_ENCAPSULATE | DHOPT_VENDOR | DHOPT_RFC3925)))
	    {
	      /* dns search, RFC 3397, or SIP, RFC 3361 */
	      unsigned char *q, *r, *tail;
	      unsigned char *p, *m = NULL, *newp;
	      size_t newlen, len = 0;
	      int header_size = (new->opt == OPTION_DOMAIN_SEARCH) ? 0 : 1;
	      
	      arg = comma;
	      comma = split(arg);
	      
	      while (arg && *arg)
		{
		  char *in, *dom = NULL;
		  size_t domlen = 1;
		  /* Allow "." as an empty domain */
		  if (strcmp (arg, ".") != 0)
		    {
		      if (!(dom = canonicalise_opt(arg)))
			{
			  problem = _("bad domain in dhcp-option");
			  break;
			}
		      domlen = strlen(dom) + 2;
		    }
		      
		  newp = opt_malloc(len + domlen + header_size);
		  if (m)
		    {
		      memcpy(newp, m, header_size + len);
		      free(m);
		    }
		  m = newp;
		  p = m + header_size;
		  q = p + len;
		  
		  /* add string on the end in RFC1035 format */
		  for (in = dom; in && *in;) 
		    {
		      unsigned char *cp = q++;
		      int j;
		      for (j = 0; *in && (*in != '.'); in++, j++)
			*q++ = *in;
		      *cp = j;
		      if (*in)
			in++;
		    }
		  *q++ = 0;
		  free(dom);
		  
		  /* Now tail-compress using earlier names. */
		  newlen = q - p;
		  for (tail = p + len; *tail; tail += (*tail) + 1)
		    for (r = p; r - p < (int)len; r += (*r) + 1)
		      if (strcmp((char *)r, (char *)tail) == 0)
			{
			  PUTSHORT((r - p) | 0xc000, tail); 
			  newlen = tail - p;
			  goto end;
			}
		end:
		  len = newlen;
		  
		  arg = comma;
		  comma = split(arg);
		}
      
	      /* RFC 3361, enc byte is zero for names */
	      if (new->opt == OPTION_SIP_SERVER)
		m[0] = 0;
	      new->len = (int) len + header_size;
	      new->val = m;
	    }
#ifdef HAVE_DHCP6
	  else if (comma && (opt_len & OT_CSTRING))
	    {
	      /* length fields are two bytes so need 16 bits for each string */
	      int i, commas = 1;
	      unsigned char *p, *newp;

	      for (i = 0; comma[i]; i++)
		if (comma[i] == ',')
		  commas++;
	      
	      newp = opt_malloc(strlen(comma)+(2*commas));	  
	      p = newp;
	      arg = comma;
	      comma = split(arg);
	      
	      while (arg && *arg)
		{
		  u16 len = strlen(arg);
		  unhide_metas(arg);
		  PUTSHORT(len, p);
		  memcpy(p, arg, len);
		  p += len; 

		  arg = comma;
		  comma = split(arg);
		}

	      new->val = newp;
	      new->len = p - newp;
	    }
	  else if (comma && (opt_len & OT_RFC1035_NAME))
	    {
	      unsigned char *p = NULL, *newp, *end;
	      int len = 0;
	      arg = comma;
	      comma = split(arg);
	      
	      while (arg && *arg)
		{
		  char *dom = canonicalise_opt(arg);
		  if (!dom)
		    {
		      problem = _("bad domain in dhcp-option");
		      break;
		    }
		  
		  newp = opt_malloc(len + strlen(dom) + 2);
		  
		  if (p)
		    {
		      memcpy(newp, p, len);
		      free(p);
		    }
		  
		  p = newp;
		  end = do_rfc1035_name(p + len, dom);
		  *end++ = 0;
		  len = end - p;
		  free(dom);

		  arg = comma;
		  comma = split(arg);
		}
	      
	      new->val = p;
	      new->len = len;
	    }
#endif
	  else
	    {
	      new->len = strlen(comma);
	      /* keep terminating zero on string */
	      new->val = (unsigned char *)opt_string_alloc(comma);
	      new->flags |= DHOPT_STRING;
	    }
	}
    }

  if (!is6 && 
      ((new->len > 255) || 
      (new->len > 253 && (new->flags & (DHOPT_VENDOR | DHOPT_ENCAPSULATE))) ||
       (new->len > 250 && (new->flags & DHOPT_RFC3925))))
    problem = _("dhcp-option too long");
  
  if (!problem)
    {
      if (flags == DHOPT_MATCH)
	{
	  if ((new->flags & (DHOPT_ENCAPSULATE | DHOPT_VENDOR)) ||
	      !new->netid ||
	      new->netid->next)
	    problem = _("illegal dhcp-match");
	  else if (is6)
	    {
	      new->next = daemon->dhcp_match6;
	      daemon->dhcp_match6 = new;
	    }
	  else
	    {
	      new->next = daemon->dhcp_match;
	      daemon->dhcp_match = new;
	    }
	}
      else if (is6)
	{
	  new->next = daemon->dhcp_opts6;
	  daemon->dhcp_opts6 = new;
	}
      else
	{
	  new->next = daemon->dhcp_opts;
	  daemon->dhcp_opts = new;
	}
    }

  return problem;
}

#endif

void set_option_bool(unsigned int opt)
{
  if (opt < 32)
    daemon->options |= 1u << opt;
  else
    daemon->options2 |= 1u << (opt - 32);
}

static char *one_opt(int option, char *arg, char *gen_prob, int command_line)
{      
  int i;
  char *comma, *problem = NULL;;

  if (option == '?')
    return gen_prob;
  
  for (i=0; usage[i].opt != 0; i++)
    if (usage[i].opt == option)
      {
	 int rept = usage[i].rept;
	 
	 if (command_line)
	   {
	     /* command line */
	     if (rept == ARG_USED_CL)
	       return _("illegal repeated flag");
	     if (rept == ARG_ONE)
	       usage[i].rept = ARG_USED_CL;
	   }
	 else
	   {
	     /* allow file to override command line */
	     if (rept == ARG_USED_FILE)
	       return _("illegal repeated keyword");
	     if (rept == ARG_USED_CL || rept == ARG_ONE)
	       usage[i].rept = ARG_USED_FILE;
	   }

	 if (rept != ARG_DUP && rept != ARG_ONE && rept != ARG_USED_CL) 
	   {
	     set_option_bool(rept);
	     return NULL;
	   }
       
	 break;
      }
  
  switch (option)
    { 
    case 'C': /* --conf-file */
      {
	char *file = opt_string_alloc(arg);
	if (file)
	  {
	    one_file(file, 0);
	    free(file);
	  }
	break;
      }

    case '7': /* --conf-dir */	      
      {
	DIR *dir_stream;
	struct dirent *ent;
	char *directory, *path;
	struct list {
	  char *suffix;
	  struct list *next;
	} *ignore_suffix = NULL, *li;
	
	comma = split(arg);
	if (!(directory = opt_string_alloc(arg)))
	  break;
	
	for (arg = comma; arg; arg = comma) 
	  {
	    comma = split(arg);
	    li = opt_malloc(sizeof(struct list));
	    li->next = ignore_suffix;
	    ignore_suffix = li;
	    /* Have to copy: buffer is overwritten */
	    li->suffix = opt_string_alloc(arg);
	  };
	
	if (!(dir_stream = opendir(directory)))
	  die(_("cannot access directory %s: %s"), directory, EC_FILE);
	
	while ((ent = readdir(dir_stream)))
	  {
	    size_t len = strlen(ent->d_name);
	    struct stat buf;
	    
	    /* ignore emacs backups and dotfiles */
	    if (len == 0 ||
		ent->d_name[len - 1] == '~' ||
		(ent->d_name[0] == '#' && ent->d_name[len - 1] == '#') ||
		ent->d_name[0] == '.')
	      continue;

	    for (li = ignore_suffix; li; li = li->next)
	      {
		/* check for proscribed suffices */
		size_t ls = strlen(li->suffix);
		if (len > ls &&
		    strcmp(li->suffix, &ent->d_name[len - ls]) == 0)
		  break;
	      }
	    if (li)
	      continue;
	    
	    path = opt_malloc(strlen(directory) + len + 2);
	    strcpy(path, directory);
	    strcat(path, "/");
	    strcat(path, ent->d_name);

	    if (stat(path, &buf) == -1)
	      die(_("cannot access %s: %s"), path, EC_FILE);
	    /* only reg files allowed. */
	    if (!S_ISREG(buf.st_mode))
	      continue;
	    
	    /* files must be readable */
	    one_file(path, 0);
	    free(path);
	  }
     
	closedir(dir_stream);
	free(directory);
	for(; ignore_suffix; ignore_suffix = li)
	  {
	    li = ignore_suffix->next;
	    free(ignore_suffix->suffix);
	    free(ignore_suffix);
	  }
	      
	break;
      }

    case '8': /* --log-facility */
      /* may be a filename */
      if (strchr(arg, '/') || strcmp (arg, "-") == 0)
	daemon->log_file = opt_string_alloc(arg);
      else
	{	  
#ifdef __ANDROID__
	  problem = _("setting log facility is not possible under Android");
#else
	  for (i = 0; facilitynames[i].c_name; i++)
	    if (hostname_isequal((char *)facilitynames[i].c_name, arg))
	      break;
	  
	  if (facilitynames[i].c_name)
	    daemon->log_fac = facilitynames[i].c_val;
	  else
	    problem = _("bad log facility");
#endif
	}
      break;
      
    case 'x': /* --pid-file */
      daemon->runfile = opt_string_alloc(arg);
      break;

    case 'r': /* --resolv-file */
      {
	char *name = opt_string_alloc(arg);
	struct resolvc *new, *list = daemon->resolv_files;
	
	if (list && list->is_default)
	  {
	    /* replace default resolv file - possibly with nothing */
	    if (name)
	      {
		list->is_default = 0;
		list->name = name;
	      }
	    else
	      list = NULL;
	  }
	else if (name)
	  {
	    new = opt_malloc(sizeof(struct resolvc));
	    new->next = list;
	    new->name = name;
	    new->is_default = 0;
	    new->mtime = 0;
	    new->logged = 0;
	    list = new;
	  }
	daemon->resolv_files = list;
	break;
      }
      
    case 'm':  /* --mx-host */
      {
	int pref = 1;
	struct mx_srv_record *new;
	char *name, *target = NULL;

	if ((comma = split(arg)))
	  {
	    char *prefstr;
	    if ((prefstr = split(comma)) && !atoi_check16(prefstr, &pref))
	      problem = _("bad MX preference");
	  }
	
	if (!(name = canonicalise_opt(arg)) || 
	    (comma && !(target = canonicalise_opt(comma))))
	  problem = _("bad MX name");
	
	new = opt_malloc(sizeof(struct mx_srv_record));
	new->next = daemon->mxnames;
	daemon->mxnames = new;
	new->issrv = 0;
	new->name = name;
	new->target = target; /* may be NULL */
	new->weight = pref;
	break;
      }
      
    case 't': /*  --mx-target */
      if (!(daemon->mxtarget = canonicalise_opt(arg)))
	problem = _("bad MX target");
      break;

#ifdef HAVE_DHCP      
    case 'l':  /* --dhcp-leasefile */
      daemon->lease_file = opt_string_alloc(arg);
      break;
      
      /* Sorry about the gross pre-processor abuse */
    case '6':             /* --dhcp-script */
    case LOPT_LUASCRIPT:  /* --dhcp-luascript */
#  if defined(NO_FORK)
      problem = _("cannot run scripts under uClinux");
#  elif !defined(HAVE_SCRIPT)
      problem = _("recompile with HAVE_SCRIPT defined to enable lease-change scripts");
#  else
      if (option == LOPT_LUASCRIPT)
#    if !defined(HAVE_LUASCRIPT)
	problem = _("recompile with HAVE_LUASCRIPT defined to enable Lua scripts");
#    else
        daemon->luascript = opt_string_alloc(arg);
#    endif
      else
        daemon->lease_change_command = opt_string_alloc(arg);
#  endif
      break;
#endif /* HAVE_DHCP */

    case LOPT_DHCP_HOST: /* --dhcp-hostfile */
    case LOPT_DHCP_OPTS: /* --dhcp-optsfile */
    case 'H': /* --addn-hosts */
      {
	struct hostsfile *new = opt_malloc(sizeof(struct hostsfile));
	static int hosts_index = 1;
	new->fname = opt_string_alloc(arg);
	new->index = hosts_index++;
	new->flags = 0;
	if (option == 'H')
	  {
	    new->next = daemon->addn_hosts;
	    daemon->addn_hosts = new;
	  }
	else if (option == LOPT_DHCP_HOST)
	  {
	    new->next = daemon->dhcp_hosts_file;
	    daemon->dhcp_hosts_file = new;
	  }
	else if (option ==  LOPT_DHCP_OPTS)
	  {
	    new->next = daemon->dhcp_opts_file;
	    daemon->dhcp_opts_file = new;
	  } 	  
	break;
      }
      
    case 's': /* --domain */
      if (strcmp (arg, "#") == 0)
	set_option_bool(OPT_RESOLV_DOMAIN);
      else
	{
	  char *d;
	  comma = split(arg);
	  if (!(d = canonicalise_opt(arg)))
	    option = '?';
	  else
	    {
	      if (comma)
		{
		  struct cond_domain *new = safe_malloc(sizeof(struct cond_domain));
		  char *netpart;

		  unhide_metas(comma);
		  if ((netpart = split_chr(comma, '/')))
		    {
		      int msize;

		      arg = split(netpart);
		      if (!atoi_check(netpart, &msize))
			option = '?';
		      else if (inet_pton(AF_INET, comma, &new->start))
			{
			  int mask = (1 << (32 - msize)) - 1;
			  new->is6 = 0; 			  
			  new->start.s_addr = ntohl(htonl(new->start.s_addr) & ~mask);
			  new->end.s_addr = new->start.s_addr | htonl(mask);
			  if (arg)
			    {
			      /* generate the equivalent of
				 local=/<domain>/
				 local=/xxx.yyy.zzz.in-addr.arpa/ */

			      if (strcmp(arg, "local") != 0 || 
				  (msize != 8 && msize != 16 && msize != 24))
				option = '?';
			      else
				{
				  struct server *serv = opt_malloc(sizeof(struct server));
				  in_addr_t a = ntohl(new->start.s_addr) >> 8;
				  char *p;

				  memset(serv, 0, sizeof(struct server));
				  serv->domain = d;
				  serv->flags = SERV_HAS_DOMAIN | SERV_NO_ADDR;
				  serv->next = daemon->servers;
				  daemon->servers = serv;

				  serv = opt_malloc(sizeof(struct server));
				  memset(serv, 0, sizeof(struct server));
				  p = serv->domain = opt_malloc(25); /* strlen("xxx.yyy.zzz.in-addr.arpa")+1 */
				  
				  if (msize == 24)
				    p += sprintf(p, "%d.", a & 0xff);
				  a = a >> 8;
				  if (msize != 8)
				    p += sprintf(p, "%d.", a & 0xff);
				  a = a >> 8;
				  p += sprintf(p, "%d.in-addr.arpa", a & 0xff);

				  serv->flags = SERV_HAS_DOMAIN | SERV_NO_ADDR;
				  serv->next = daemon->servers;
				  daemon->servers = serv;
				}
			    }
			}
#ifdef HAVE_IPV6
		      else if (inet_pton(AF_INET6, comma, &new->start6))
			{
			  u64 mask = (1LLU << (128 - msize)) - 1LLU;
			  u64 addrpart = addr6part(&new->start6);
			  new->is6 = 1;

			  /* prefix==64 overflows the mask calculation above */
			  if (msize == 64)
			    mask = (u64)-1LL;

			  new->end6 = new->start6;
			  setaddr6part(&new->start6, addrpart & ~mask);
			  setaddr6part(&new->end6, addrpart | mask);
			  
			  if (msize < 64)
			    option = '?';
			  else if (arg)
			    {
			      /* generate the equivalent of
				 local=/<domain>/
				 local=/xxx.yyy.zzz.ip6.arpa/ */

			      if (strcmp(arg, "local") != 0 || ((msize & 4) != 0))
				option = '?';
			      else 
				{
				  struct server *serv = opt_malloc(sizeof(struct server));
				  char *p;
				  
				  memset(serv, 0, sizeof(struct server));
				  serv->domain = d;
				  serv->flags = SERV_HAS_DOMAIN | SERV_NO_ADDR;
				  serv->next = daemon->servers;
				  daemon->servers = serv;

				  serv = opt_malloc(sizeof(struct server));
				  memset(serv, 0, sizeof(struct server));
				  p = serv->domain = opt_malloc(73); /* strlen("32*<n.>ip6.arpa")+1 */
				  
				  for (i = msize-1; i >= 0; i -= 4)
				    { 
				      int dig = ((unsigned char *)&new->start6)[i>>3];
				      p += sprintf(p, "%.1x.", (i>>2) & 1 ? dig & 15 : dig >> 4);
				    }
				  p += sprintf(p, "ip6.arpa");
				  
				  serv->flags = SERV_HAS_DOMAIN | SERV_NO_ADDR;
				  serv->next = daemon->servers;
				  daemon->servers = serv;
				}
			    }
			}
#endif
		      else
			option = '?';
		    }
		  else 
		    {
		      arg = split(comma);
		      if (inet_pton(AF_INET, comma, &new->start))
			{
			  new->is6 = 0;
			  if (!arg)
			    new->end.s_addr = new->start.s_addr;
			  else if (!inet_pton(AF_INET, arg, &new->end))
			    option = '?';
			}
#ifdef HAVE_IPV6
		      else if (inet_pton(AF_INET6, comma, &new->start6))
			{
			  new->is6 = 1;
			  if (!arg)
			    memcpy(&new->end6, &new->start6, IN6ADDRSZ);
			  else if (!inet_pton(AF_INET6, arg, &new->end6))
			    option = '?';
			}
#endif
		      else 
			option = '?';
		    }

		  new->domain = d;
		  new->next = daemon->cond_domain;
		  daemon->cond_domain = new;		     
		}
	      else
		daemon->domain_suffix = d;
	    }
	}
      break;
      
    case 'u':  /* --user */
      daemon->username = opt_string_alloc(arg);
      break;
      
    case 'g':  /* --group */
      daemon->groupname = opt_string_alloc(arg);
      daemon->group_set = 1;
      break;

#ifdef HAVE_DHCP
    case LOPT_SCRIPTUSR: /* --scriptuser */
      daemon->scriptuser = opt_string_alloc(arg);
      break;
#endif
      
    case 'i':  /* --interface */
      do {
	struct iname *new = opt_malloc(sizeof(struct iname));
	comma = split(arg);
	new->next = daemon->if_names;
	daemon->if_names = new;
	/* new->name may be NULL if someone does
	   "interface=" to disable all interfaces except loop. */
	new->name = opt_string_alloc(arg);
	new->isloop = new->used = 0;
	arg = comma;
      } while (arg);
      break;
      
    case 'I':  /* --except-interface */
    case '2':  /* --no-dhcp-interface */
      do {
	struct iname *new = opt_malloc(sizeof(struct iname));
	comma = split(arg);
	new->name = opt_string_alloc(arg);
	if (option == 'I')
	  {
	    new->next = daemon->if_except;
	    daemon->if_except = new;
	  }
	else
	  {
	    new->next = daemon->dhcp_except;
	    daemon->dhcp_except = new;
	  }
	arg = comma;
      } while (arg);
      break;
      
    case 'B':  /* --bogus-nxdomain */
      {
	struct in_addr addr;
	unhide_metas(arg);
	if (arg && (addr.s_addr = inet_addr(arg)) != (in_addr_t)-1)
	  {
	    struct bogus_addr *baddr = opt_malloc(sizeof(struct bogus_addr));
	    baddr->next = daemon->bogus_addr;
	    daemon->bogus_addr = baddr;
	    baddr->addr = addr;
	  }
	else
	  option = '?'; /* error */
	break;	
      }
      
    case 'a':  /* --listen-address */
      do {
	struct iname *new = opt_malloc(sizeof(struct iname));
	comma = split(arg);
	unhide_metas(arg);
	new->next = daemon->if_addrs;
	if (arg && (new->addr.in.sin_addr.s_addr = inet_addr(arg)) != (in_addr_t)-1)
	  {
	    new->addr.sa.sa_family = AF_INET;
#ifdef HAVE_SOCKADDR_SA_LEN
	    new->addr.in.sin_len = sizeof(new->addr.in);
#endif
	  }
#ifdef HAVE_IPV6
	else if (arg && inet_pton(AF_INET6, arg, &new->addr.in6.sin6_addr) > 0)
	  {
	    new->addr.sa.sa_family = AF_INET6;
	    new->addr.in6.sin6_flowinfo = 0;
	    new->addr.in6.sin6_scope_id = 0;
#ifdef HAVE_SOCKADDR_SA_LEN
	    new->addr.in6.sin6_len = sizeof(new->addr.in6);
#endif
	  }
#endif
	else
	  {
	    option = '?'; /* error */
	    break;
	  }
	
	daemon->if_addrs = new;
	arg = comma;
      } while (arg);
      break;
      
    case 'S':            /*  --server */
    case LOPT_LOCAL:     /*  --local */
    case 'A':            /*  --address */
    case LOPT_NO_REBIND: /*  --rebind-domain-ok */
      {
	struct server *serv, *newlist = NULL;
	
	unhide_metas(arg);
	
	if (arg && (*arg == '/' || option == LOPT_NO_REBIND))
	  {
	    int rebind = !(*arg == '/');
	    char *end = NULL;
	    if (!rebind)
	      arg++;
	    while (rebind || (end = split_chr(arg, '/')))
	      {
		char *domain = NULL;
		/* elide leading dots - they are implied in the search algorithm */
		while (*arg == '.') arg++;
		/* # matches everything and becomes a zero length domain string */
		if (strcmp(arg, "#") == 0)
		  domain = "";
		else if (strlen (arg) != 0 && !(domain = canonicalise_opt(arg)))
		  option = '?';
		serv = opt_malloc(sizeof(struct server));
		memset(serv, 0, sizeof(struct server));
		serv->next = newlist;
		newlist = serv;
		serv->domain = domain;
		serv->flags = domain ? SERV_HAS_DOMAIN : SERV_FOR_NODOTS;
		arg = end;
		if (rebind)
		  break;
	      }
	    if (!newlist)
	      {
		option = '?';
		break;
	      }
	    
	  }
	else
	  {
	    newlist = opt_malloc(sizeof(struct server));
	    memset(newlist, 0, sizeof(struct server));
	  }
	
	if (option == 'A')
	  {
	    newlist->flags |= SERV_LITERAL_ADDRESS;
	    if (!(newlist->flags & SERV_TYPE))
	      option = '?';
	  }
	else if (option == LOPT_NO_REBIND)
	  newlist->flags |= SERV_NO_REBIND;
	
	if (!arg || !*arg)
	  {
	    if (!(newlist->flags & SERV_NO_REBIND))
	      newlist->flags |= SERV_NO_ADDR; /* no server */
	    if (newlist->flags & SERV_LITERAL_ADDRESS)
	      option = '?';
	  }

	else if (strcmp(arg, "#") == 0)
	  {
	    newlist->flags |= SERV_USE_RESOLV; /* treat in ordinary way */
	    if (newlist->flags & SERV_LITERAL_ADDRESS)
	      option = '?';
	  }
	else
	  {
	    int source_port = 0, serv_port = NAMESERVER_PORT;
	    char *portno, *source;
#ifdef HAVE_IPV6
	    int scope_index = 0;
	    char *scope_id;
#endif
	    
	    if ((source = split_chr(arg, '@')) && /* is there a source. */
		(portno = split_chr(source, '#')) &&
		!atoi_check16(portno, &source_port))
	      problem = _("bad port");
	       	    
	    if ((portno = split_chr(arg, '#')) && /* is there a port no. */
		!atoi_check16(portno, &serv_port))
	      problem = _("bad port");
	    
#ifdef HAVE_IPV6
	    scope_id = split_chr(arg, '%');
#endif

	    if ((newlist->addr.in.sin_addr.s_addr = inet_addr(arg)) != (in_addr_t) -1)
	      {
		newlist->addr.in.sin_port = htons(serv_port);	
		newlist->source_addr.in.sin_port = htons(source_port); 
		newlist->addr.sa.sa_family = newlist->source_addr.sa.sa_family = AF_INET;
#ifdef HAVE_SOCKADDR_SA_LEN
		newlist->source_addr.in.sin_len = newlist->addr.in.sin_len = sizeof(struct sockaddr_in);
#endif
		if (source)
		  {
		    newlist->flags |= SERV_HAS_SOURCE;
		    if ((newlist->source_addr.in.sin_addr.s_addr = inet_addr(source)) == (in_addr_t) -1)
		      {
#if defined(SO_BINDTODEVICE)
			newlist->source_addr.in.sin_addr.s_addr = INADDR_ANY;
			strncpy(newlist->interface, source, IF_NAMESIZE - 1);
#else
			problem = _("interface binding not supported");
#endif
		      }
		  }
		else
		  newlist->source_addr.in.sin_addr.s_addr = INADDR_ANY;
	      }
#ifdef HAVE_IPV6
	    else if (inet_pton(AF_INET6, arg, &newlist->addr.in6.sin6_addr) > 0)
	      {
		if (scope_id && (scope_index = if_nametoindex(scope_id)) == 0)
		  problem = _("bad interface name");
		
		newlist->addr.in6.sin6_port = htons(serv_port);
		newlist->addr.in6.sin6_scope_id = scope_index;
		newlist->source_addr.in6.sin6_port = htons(source_port);
		newlist->source_addr.in6.sin6_scope_id = 0;
		newlist->addr.sa.sa_family = newlist->source_addr.sa.sa_family = AF_INET6;
		newlist->addr.in6.sin6_flowinfo = newlist->source_addr.in6.sin6_flowinfo = 0;
#ifdef HAVE_SOCKADDR_SA_LEN
		newlist->addr.in6.sin6_len = newlist->source_addr.in6.sin6_len = sizeof(newlist->addr.in6);
#endif
		if (source)
		  {
		    newlist->flags |= SERV_HAS_SOURCE;
		    if (inet_pton(AF_INET6, source, &newlist->source_addr.in6.sin6_addr) == 0)
		      {
#if defined(SO_BINDTODEVICE)
			newlist->source_addr.in6.sin6_addr = in6addr_any; 
			strncpy(newlist->interface, source, IF_NAMESIZE - 1);
#else
			problem = _("interface binding not supported");
#endif
		      }
		  }
		else
		  newlist->source_addr.in6.sin6_addr = in6addr_any; 
	      }
#endif
	    else
	      option = '?'; /* error */
	  }
	
	serv = newlist;
	while (serv->next)
	  {
	    serv->next->flags = serv->flags;
	    serv->next->addr = serv->addr;
	    serv->next->source_addr = serv->source_addr;
	    serv = serv->next;
	  }
	serv->next = daemon->servers;
	daemon->servers = newlist;
	break;
      }
      
    case 'c':  /* --cache-size */
      {
	int size;
	
	if (!atoi_check(arg, &size))
	  option = '?';
	else
	  {
	    /* zero is OK, and means no caching. */
	    
	    if (size < 0)
	      size = 0;
	    else if (size > 10000)
	      size = 10000;
	    
	    daemon->cachesize = size;
	  }
	break;
      }
      
    case 'p':  /* --port */
      if (!atoi_check16(arg, &daemon->port))
	option = '?';
      break;
    
    case LOPT_MINPORT:  /* --min-port */
      if (!atoi_check16(arg, &daemon->min_port))
	option = '?';
      break;

    case '0':  /* --dns-forward-max */
      if (!atoi_check(arg, &daemon->ftabsize))
	option = '?';
      break;  
    
    case LOPT_MAX_LOGS:  /* --log-async */
      daemon->max_logs = LOG_MAX; /* default */
      if (arg && !atoi_check(arg, &daemon->max_logs))
	option = '?';
      else if (daemon->max_logs > 100)
	daemon->max_logs = 100;
      break;  

    case 'P': /* --edns-packet-max */
      {
	int i;
	if (!atoi_check(arg, &i))
	  option = '?';
	daemon->edns_pktsz = (unsigned short)i;	
	break;
      }
      
    case 'Q':  /* --query-port */
      if (!atoi_check16(arg, &daemon->query_port))
	option = '?';
      /* if explicitly set to zero, use single OS ephemeral port
	 and disable random ports */
      if (daemon->query_port == 0)
	daemon->osport = 1;
      break;
      
    case 'T':         /* --local-ttl */
    case LOPT_NEGTTL: /* --neg-ttl */
    case LOPT_MAXTTL: /* --max-ttl */
      {
	int ttl;
	if (!atoi_check(arg, &ttl))
	  option = '?';
	else if (option == LOPT_NEGTTL)
	  daemon->neg_ttl = (unsigned long)ttl;
	else if (option == LOPT_MAXTTL)
	  daemon->max_ttl = (unsigned long)ttl;
	else
	  daemon->local_ttl = (unsigned long)ttl;
	break;
      }
      
#ifdef HAVE_DHCP
    case 'X': /* --dhcp-lease-max */
      if (!atoi_check(arg, &daemon->dhcp_max))
	option = '?';
      break;
#endif
      
#ifdef HAVE_TFTP
    case LOPT_TFTP:  /* --enable-tftp */
      if (arg)
	{
	  struct interface_list *new = opt_malloc(sizeof(struct interface_list));
	  new->interface = opt_string_alloc(arg);
	  new->next = daemon->tftp_interfaces;
	  daemon->tftp_interfaces = new;
	}
      else
	daemon->tftp_unlimited = 1;
      break;

    case LOPT_TFTP_MAX:  /*  --tftp-max */
      if (!atoi_check(arg, &daemon->tftp_max))
	option = '?';
      break;  

    case LOPT_PREFIX: /* --tftp-prefix */
      comma = split(arg);
      if (comma)
	{
	  struct tftp_prefix *new = opt_malloc(sizeof(struct tftp_prefix));
	  new->interface = opt_string_alloc(comma);
	  new->prefix = opt_string_alloc(arg);
	  new->next = daemon->if_prefix;
	  daemon->if_prefix = new;
	}
      else
	daemon->tftp_prefix = opt_string_alloc(arg);
      break;

    case LOPT_TFTPPORTS: /* --tftp-port-range */
      if (!(comma = split(arg)) || 
	  !atoi_check16(arg, &daemon->start_tftp_port) ||
	  !atoi_check16(comma, &daemon->end_tftp_port))
	problem = _("bad port range");
      
      if (daemon->start_tftp_port > daemon->end_tftp_port)
	{
	  int tmp = daemon->start_tftp_port;
	  daemon->start_tftp_port = daemon->end_tftp_port;
	  daemon->end_tftp_port = tmp;
	} 
      
      break;
#endif
	      
    case LOPT_BRIDGE:   /* --bridge-interface */
      {
	struct dhcp_bridge *new = opt_malloc(sizeof(struct dhcp_bridge));
	if (!(comma = split(arg)) || strlen(arg) > IF_NAMESIZE - 1 )
	  {
	    problem = _("bad bridge-interface");
	    break;
	  }
	
	strcpy(new->iface, arg);
	new->alias = NULL;
	new->next = daemon->bridges;
	daemon->bridges = new;

	do {
	  arg = comma;
	  comma = split(arg);
	  if (strlen(arg) != 0 && strlen(arg) <= IF_NAMESIZE - 1)
	    {
	      struct dhcp_bridge *b = opt_malloc(sizeof(struct dhcp_bridge)); 
	      b->next = new->alias;
	      new->alias = b;
	      strcpy(b->iface, arg);
	    }
	} while (comma);
	
	break;
      }

#ifdef HAVE_DHCP
    case 'F':  /* --dhcp-range */
      {
	int k, leasepos = 2;
	char *cp, *a[7] = { NULL, NULL, NULL, NULL, NULL, NULL, NULL };
	struct dhcp_context *new = opt_malloc(sizeof(struct dhcp_context));
	
	memset (new, 0, sizeof(*new));
	new->lease_time = DEFLEASE;
	
	gen_prob = _("bad dhcp-range");
	
	if (!arg)
	  {
	    option = '?';
	    break;
	  }
	
	while(1)
	  {
	    for (cp = arg; *cp; cp++)
	      if (!(*cp == ' ' || *cp == '.' || *cp == ':' || 
		    (*cp >= 'a' && *cp <= 'f') || (*cp >= 'A' && *cp <= 'F') ||
		    (*cp >='0' && *cp <= '9')))
		break;
	    
	    if (*cp != ',' && (comma = split(arg)))
	      {
		if (strstr(arg, "interface:") == arg)
		  new->interface = opt_string_alloc(arg+10);
		else if (is_tag_prefix(arg))
		  {
		    struct dhcp_netid *tt = opt_malloc(sizeof (struct dhcp_netid));
		    tt->net = opt_string_alloc(arg+4);
		    tt->next = new->filter;
		    new->filter = tt;
		  }
		else
		  {
		    if (new->netid.net)
		      problem = _("only one tag allowed");
		    else if (strstr(arg, "set:") == arg)
		      new->netid.net = opt_string_alloc(arg+4);
		    else
		      new->netid.net = opt_string_alloc(arg);
		  }
		arg = comma;
	      }
	    else
	      {
		a[0] = arg;
		break;
	      }
	  }
	
	for (k = 1; k < 7; k++)
	  if (!(a[k] = split(a[k-1])))
	    break;
	
	if (k < 2)
	  option = '?';
	else if (inet_pton(AF_INET, a[0], &new->start))
	  {
	    new->next = daemon->dhcp;
	    daemon->dhcp = new;
	    new->end = new->start;
	    if (strcmp(a[1], "static") == 0)
	      new->flags |= CONTEXT_STATIC;
	    else if (strcmp(a[1], "proxy") == 0)
	      new->flags |= CONTEXT_PROXY;
	    else if (!inet_pton(AF_INET, a[1], &new->end))
	      option = '?';
	    
	    if (ntohl(new->start.s_addr) > ntohl(new->end.s_addr))
	      {
		struct in_addr tmp = new->start;
		new->start = new->end;
		new->end = tmp;
	      }
	    
	    if (option != '?' && k >= 3 && strchr(a[2], '.') &&  
		((new->netmask.s_addr = inet_addr(a[2])) != (in_addr_t)-1))
	      {
		new->flags |= CONTEXT_NETMASK;
		leasepos = 3;
		if (!is_same_net(new->start, new->end, new->netmask))
		  problem = _("inconsistent DHCP range");
	      }
	    
	    if (k >= 4 && strchr(a[3], '.') &&  
		((new->broadcast.s_addr = inet_addr(a[3])) != (in_addr_t)-1))
	      {
		new->flags |= CONTEXT_BRDCAST;
		leasepos = 4;
	      }
	  }
#ifdef HAVE_DHCP6
	else if (inet_pton(AF_INET6, a[0], &new->start6))
	  {
	    new->prefix = 64; /* default */
	    new->end6 = new->start6;

	    for (leasepos = 1; leasepos < k; leasepos++)
	      {
		if (strcmp(a[leasepos], "static") == 0)
		  new->flags |= CONTEXT_STATIC | CONTEXT_DHCP;
		else if (strcmp(a[leasepos], "ra-only") == 0 || strcmp(a[leasepos], "slaac") == 0 )
		  new->flags |= CONTEXT_RA_ONLY;
		else if (strcmp(a[leasepos], "ra-names") == 0)
		  new->flags |= CONTEXT_RA_NAME;
		else if (strcmp(a[leasepos], "ra-stateless") == 0)
		  new->flags |= CONTEXT_RA_STATELESS | CONTEXT_DHCP;
		else if (leasepos == 1 && inet_pton(AF_INET6, a[leasepos], &new->end6))
		  new->flags |= CONTEXT_DHCP; 
		else  
		  break;
	      }
	    
	    if (new->flags & CONTEXT_DHCP)
	      {
		new->next = daemon->dhcp6;
		daemon->dhcp6 = new;
	      }
	    else
	      {
		new->next = daemon->ra_contexts;
		daemon->ra_contexts = new;
	      }
	     
	    /* bare integer < 128 is prefix value */
	    if (option != '?' && leasepos < k)
	      {
		int pref;
		for (cp = a[leasepos]; *cp; cp++)
		  if (!(*cp >= '0' && *cp <= '9'))
		    break;
		if (!*cp && (pref = atoi(a[leasepos])) <= 128)
		  {
		    new->prefix = pref;
		    leasepos++;
		    if ((new->flags & (CONTEXT_RA_ONLY | CONTEXT_RA_NAME | CONTEXT_RA_STATELESS)) && 
			new->prefix != 64)
		      problem = _("prefix must be exactly 64 for RA subnets");
		    else if (new->prefix < 64)
		      problem = _("prefix must be at least 64");
		  }
	      }
	    
	    if (!problem && !is_same_net6(&new->start6, &new->end6, new->prefix))
	      problem = _("inconsistent DHCPv6 range");
	    else if (addr6part(&new->start6) > addr6part(&new->end6))
	      {
		struct in6_addr tmp = new->start6;
		new->start6 = new->end6;
		new->end6 = tmp;
	      }
	  }
#endif
	
	if (leasepos < k)
	  {
	    if (strcmp(a[leasepos], "infinite") == 0)
	      new->lease_time = 0xffffffff;
	    else if (strcmp(a[leasepos], "deprecated") == 0)
	      new->flags |= CONTEXT_DEPRECATE;
	    else
	      {
		int fac = 1;
		if (strlen(a[leasepos]) > 0)
		  {
		    switch (a[leasepos][strlen(a[leasepos]) - 1])
		      {
		      case 'd':
		      case 'D':
			fac *= 24;
			/* fall though */
		      case 'h':
		      case 'H':
			fac *= 60;
			/* fall through */
		      case 'm':
		      case 'M':
			fac *= 60;
			/* fall through */
		      case 's':
		      case 'S':
			a[leasepos][strlen(a[leasepos]) - 1] = 0;
		      }
		    
		    new->lease_time = atoi(a[leasepos]) * fac;
		    /* Leases of a minute or less confuse
		       some clients, notably Apple's */
		    if (new->lease_time < 120)
		      new->lease_time = 120;
		  }
	      }
	  }
	break;
      }

    case LOPT_BANK:
    case 'G':  /* --dhcp-host */
      {
	int j, k = 0;
	char *a[6] = { NULL, NULL, NULL, NULL, NULL, NULL };
	struct dhcp_config *new;
	struct in_addr in;
	
	new = opt_malloc(sizeof(struct dhcp_config));
	
	new->next = daemon->dhcp_conf;
	new->flags = (option == LOPT_BANK) ? CONFIG_BANK : 0;
	new->hwaddr = NULL;
	new->netid = NULL;

	if ((a[0] = arg))
	  for (k = 1; k < 6; k++)
	    if (!(a[k] = split(a[k-1])))
	      break;
	
	for (j = 0; j < k; j++)
	  if (strchr(a[j], ':')) /* ethernet address, netid or binary CLID */
	    {
	      char *arg = a[j];
	      
	      if ((arg[0] == 'i' || arg[0] == 'I') &&
		  (arg[1] == 'd' || arg[1] == 'D') &&
		  arg[2] == ':')
		{
		  if (arg[3] == '*')
		    new->flags |= CONFIG_NOCLID;
		  else
		    {
		      int len;
		      arg += 3; /* dump id: */
		      if (strchr(arg, ':'))
			len = parse_hex(arg, (unsigned char *)arg, -1, NULL, NULL);
		      else
			{
			  unhide_metas(arg);
			  len = (int) strlen(arg);
			}

		      if (len == -1)
			problem = _("bad hex constant");
		      else if ((new->clid = opt_malloc(len)))
			{
			  new->flags |= CONFIG_CLID;
			  new->clid_len = len;
			  memcpy(new->clid, arg, len);
			}
		    }
		}
	      /* dhcp-host has strange backwards-compat needs. */
	      else if (strstr(arg, "net:") == arg || strstr(arg, "set:") == arg)
		{
		  struct dhcp_netid *newtag = opt_malloc(sizeof(struct dhcp_netid));
		  struct dhcp_netid_list *newlist = opt_malloc(sizeof(struct dhcp_netid_list));
		  newtag->net = opt_malloc(strlen(arg + 4) + 1);
		  newlist->next = new->netid;
		  new->netid = newlist;
		  newlist->list = newtag;
		  strcpy(newtag->net, arg+4);
		  unhide_metas(newtag->net);
		}
	      else if (strstr(arg, "tag:") == arg)
		problem = _("cannot match tags in --dhcp-host");
#ifdef HAVE_DHCP6
	      else if (arg[0] == '[' && arg[strlen(arg)-1] == ']')
		{
		  arg[strlen(arg)-1] = 0;
		  arg++;
		  
		  if (!inet_pton(AF_INET6, arg, &new->addr6))
		    problem = _("bad IPv6 address");
		  
		  new->flags |= CONFIG_ADDR6;
		}
#endif
	      else
		{
		  struct hwaddr_config *newhw = opt_malloc(sizeof(struct hwaddr_config));
		  if ((newhw->hwaddr_len = parse_hex(a[j], newhw->hwaddr, DHCP_CHADDR_MAX, 
						     &newhw->wildcard_mask, &newhw->hwaddr_type)) == -1)
		    problem = _("bad hex constant");
		  else
		    {
		      
		      newhw->next = new->hwaddr;
		      new->hwaddr = newhw;
		    }		    
		}
	    }
	  else if (strchr(a[j], '.') && (in.s_addr = inet_addr(a[j])) != (in_addr_t)-1)
	    {
	      new->addr = in;
	      new->flags |= CONFIG_ADDR;
	    }
	  else
	    {
	      char *cp, *lastp = NULL, last = 0;
	      int fac = 1;
	      
	      if (strlen(a[j]) > 1)
		{
		  lastp = a[j] + strlen(a[j]) - 1;
		  last = *lastp;
		  switch (last)
		    {
		    case 'd':
		    case 'D':
		      fac *= 24;
		      /* fall through */
		    case 'h':
		    case 'H':
		      fac *= 60;
		      /* fall through */
		    case 'm':
		    case 'M':
		      fac *= 60;
		      /* fall through */
		    case 's':
		    case 'S':
		      *lastp = 0;
		    }
		}
	      
	      for (cp = a[j]; *cp; cp++)
		if (!isdigit((unsigned char)*cp) && *cp != ' ')
		  break;
	      
	      if (*cp)
		{
		  if (lastp)
		    *lastp = last;
		  if (strcmp(a[j], "infinite") == 0)
		    {
		      new->lease_time = 0xffffffff;
		      new->flags |= CONFIG_TIME;
		    }
		  else if (strcmp(a[j], "ignore") == 0)
		    new->flags |= CONFIG_DISABLE;
		  else
		    {
		      if (!(new->hostname = canonicalise_opt(a[j])) ||
			  !legal_hostname(new->hostname))
			problem = _("bad DHCP host name");
		      else
			new->flags |= CONFIG_NAME;
		      new->domain = NULL;			
		    }
		}
	      else
		{
		  new->lease_time = atoi(a[j]) * fac; 
		  /* Leases of a minute or less confuse
		     some clients, notably Apple's */
		  if (new->lease_time < 120)
		    new->lease_time = 120;
		  new->flags |= CONFIG_TIME;
		}
	    }
	
	daemon->dhcp_conf = new;
	break;
      }

    case LOPT_TAG_IF:  /* --tag-if */
      {
	struct tag_if *new = opt_malloc(sizeof(struct tag_if));
		
	new->tag = NULL;
	new->set = NULL;
	new->next = NULL;
	
	/* preserve order */
	if (!daemon->tag_if)
	  daemon->tag_if = new;
	else
	  {
	    struct tag_if *tmp;
	    for (tmp = daemon->tag_if; tmp->next; tmp = tmp->next);
	    tmp->next = new;
	  }

	while (arg)
	  {
	    size_t len;

	    comma = split(arg);
	    len = strlen(arg);

	    if (len < 5)
	      {
		new->set = NULL;
		break;
	      }
	    else
	      {
		struct dhcp_netid *newtag = opt_malloc(sizeof(struct dhcp_netid));
		newtag->net = opt_malloc(len - 3);
		strcpy(newtag->net, arg+4);
		unhide_metas(newtag->net);

		if (strstr(arg, "set:") == arg)
		  {
		    struct dhcp_netid_list *newlist = opt_malloc(sizeof(struct dhcp_netid_list));
		    newlist->next = new->set;
		    new->set = newlist;
		    newlist->list = newtag;
		  }
		else if (strstr(arg, "tag:") == arg)
		  {
		    newtag->next = new->tag;
		    new->tag = newtag;
		  }
		else 
		  {
		    new->set = NULL;
		    break;
		  }
	      }
	    
	    arg = comma;
	  }

	if (!new->set)
	  problem = _("bad tag-if");
	  
	break;
      }

      
    case 'O':           /* --dhcp-option */
    case LOPT_FORCE:    /* --dhcp-option-force */
    case LOPT_OPTS:
    case LOPT_MATCH:    /* --dhcp-match */
      problem = parse_dhcp_opt(arg, 
			       option == LOPT_FORCE ? DHOPT_FORCE : 
			       (option == LOPT_MATCH ? DHOPT_MATCH :
			       (option == LOPT_OPTS ? DHOPT_BANK : 0)));
      break;
      
    case 'M': /* --dhcp-boot */
      {
	struct dhcp_netid *id = NULL;
	while (is_tag_prefix(arg))
	  {
	    struct dhcp_netid *newid = opt_malloc(sizeof(struct dhcp_netid));
	    newid->next = id;
	    id = newid;
	    comma = split(arg);
	    newid->net = opt_string_alloc(arg+4);
	    arg = comma;
	  };
	
	if (!arg)
	  option = '?';
	else 
	  {
	    char *dhcp_file, *dhcp_sname = NULL, *tftp_sname = NULL;
	    struct in_addr dhcp_next_server;
	    comma = split(arg);
	    dhcp_file = opt_string_alloc(arg);
	    dhcp_next_server.s_addr = 0;
	    if (comma)
	      {
		arg = comma;
		comma = split(arg);
		dhcp_sname = opt_string_alloc(arg);
		if (comma)
		  {
		    unhide_metas(comma);
		    if ((dhcp_next_server.s_addr = inet_addr(comma)) == (in_addr_t)-1) {

		      /*
		       * The user may have specified the tftp hostname here.
		       * save it so that it can be resolved/looked up during
		       * actual dhcp_reply().
		       */	

		      tftp_sname = opt_string_alloc(comma);
		      dhcp_next_server.s_addr = 0;
		    }
		  }
	      }
	    if (option != '?')
	      {
		struct dhcp_boot *new = opt_malloc(sizeof(struct dhcp_boot));
		new->file = dhcp_file;
		new->sname = dhcp_sname;
		new->tftp_sname = tftp_sname;
		new->next_server = dhcp_next_server;
		new->netid = id;
		new->next = daemon->boot_config;
		daemon->boot_config = new;
	      }
	  }
	
	break;
      }

    case LOPT_PXE_PROMT:  /* --pxe-prompt */
       {
	 struct dhcp_opt *new = opt_malloc(sizeof(struct dhcp_opt));
	 int timeout;

	 new->netid = NULL;
	 new->opt = 10; /* PXE_MENU_PROMPT */

	 while (is_tag_prefix(arg))
	  {
	     struct dhcp_netid *nn = opt_malloc(sizeof (struct dhcp_netid));
	     comma = split(arg);
	     nn->next = new->netid;
	     new->netid = nn;
	     nn->net = opt_string_alloc(arg+4);
	     arg = comma;
	   }
	 
	 if (!arg)
	   option = '?';
	 else
	   {
	     comma = split(arg);
	     unhide_metas(arg);
	     new->len = strlen(arg) + 1;
	     new->val = opt_malloc(new->len);
	     memcpy(new->val + 1, arg, new->len - 1);
	     
	     new->u.vendor_class = (unsigned char *)"PXEClient";
	     new->flags = DHOPT_VENDOR;
	     
	     if (comma && atoi_check(comma, &timeout))
	       *(new->val) = timeout;
	     else
	       *(new->val) = 255;

	     new->next = daemon->dhcp_opts;
	     daemon->dhcp_opts = new;
	     daemon->enable_pxe = 1;
	   }
	 
	 break;
       }
       
    case LOPT_PXE_SERV:  /* --pxe-service */
       {
	 struct pxe_service *new = opt_malloc(sizeof(struct pxe_service));
	 char *CSA[] = { "x86PC", "PC98", "IA64_EFI", "Alpha", "Arc_x86", "Intel_Lean_Client",
			 "IA32_EFI", "BC_EFI", "Xscale_EFI", "x86-64_EFI", NULL };  
	 static int boottype = 32768;
	 
	 new->netid = NULL;
	 new->sname = NULL;
	 new->server.s_addr = 0;

	 while (is_tag_prefix(arg))
	   {
	     struct dhcp_netid *nn = opt_malloc(sizeof (struct dhcp_netid));
	     comma = split(arg);
	     nn->next = new->netid;
	     new->netid = nn;
	     nn->net = opt_string_alloc(arg+4);
	     arg = comma;
	   }
       
	 if (arg && (comma = split(arg)))
	   {
	     for (i = 0; CSA[i]; i++)
	       if (strcasecmp(CSA[i], arg) == 0)
		 break;
	     
	     if (CSA[i] || atoi_check(arg, &i))
	       {
		 arg = comma;
		 comma = split(arg);
		 
		 new->CSA = i;
		 new->menu = opt_string_alloc(arg);
		 
		 if (!comma)
		   {
		     new->type = 0; /* local boot */
		     new->basename = NULL;
		   }
		 else
		   {
		     arg = comma;
		     comma = split(arg);
		     if (atoi_check(arg, &i))
		       {
			 new->type = i;
			 new->basename = NULL;
		       }
		     else
		       {
			 new->type = boottype++;
			 new->basename = opt_string_alloc(arg);
		       }
		     
		     if (comma)
		       {
			 if (!inet_pton(AF_INET, comma, &new->server))
			   {
			     new->server.s_addr = 0;
			     new->sname = opt_string_alloc(comma);
			   }
		       
		       }
		   }
		 
		 /* Order matters */
		 new->next = NULL;
		 if (!daemon->pxe_services)
		   daemon->pxe_services = new; 
		 else
		   {
		     struct pxe_service *s;
		     for (s = daemon->pxe_services; s->next; s = s->next);
		     s->next = new;
		   }
		 
		 daemon->enable_pxe = 1;
		 break;
		
	       }
	   }
	 
	 option = '?';
	 break;
       }
	 
    case '4':  /* --dhcp-mac */
      {
	if (!(comma = split(arg)))
	  option = '?';
	else
	  {
	    struct dhcp_mac *new = opt_malloc(sizeof(struct dhcp_mac));
	    new->netid.net = opt_string_alloc(set_prefix(arg));
	    unhide_metas(comma);
	    new->hwaddr_len = parse_hex(comma, new->hwaddr, DHCP_CHADDR_MAX, &new->mask, &new->hwaddr_type);
	    if (new->hwaddr_len == -1)
	      option = '?';
	    else
	      {
		new->next = daemon->dhcp_macs;
		daemon->dhcp_macs = new;
	      }
	  }
      }
      break;
      
    case 'U':           /* --dhcp-vendorclass */
    case 'j':           /* --dhcp-userclass */
    case LOPT_CIRCUIT:  /* --dhcp-circuitid */
    case LOPT_REMOTE:   /* --dhcp-remoteid */
    case LOPT_SUBSCR:   /* --dhcp-subscrid */
      {
	if (!(comma = split(arg)))
	  option = '?';
	else
	  {
	    unsigned char *p;
	    int dig = 0;
	    struct dhcp_vendor *new = opt_malloc(sizeof(struct dhcp_vendor));
	    new->netid.net = opt_string_alloc(set_prefix(arg));
	    /* check for hex string - must digits may include : must not have nothing else, 
	       only allowed for agent-options. */

	    arg = comma;
	    if ((comma = split(arg)))
	      {
		if (option  != 'U' || strstr(arg, "enterprise:") != arg)
		  option = '?';
		else
		  new->enterprise = atoi(arg+11);
	      }
	    else
	      comma = arg;

	    for (p = (unsigned char *)comma; *p; p++)
	      if (isxdigit(*p))
		dig = 1;
	      else if (*p != ':')
		break;
	    unhide_metas(comma);
	    if (option == 'U' || option == 'j' || *p || !dig)
	      {
		new->len = strlen(comma);  
		new->data = opt_malloc(new->len);
		memcpy(new->data, comma, new->len);
	      }
	    else
	      {
		new->len = parse_hex(comma, (unsigned char *)comma, strlen(comma), NULL, NULL);
		new->data = opt_malloc(new->len);
		memcpy(new->data, comma, new->len);
	      }

	    switch (option)
	      {
	      case 'j':
		new->match_type = MATCH_USER;
		break;
	      case 'U':
		new->match_type = MATCH_VENDOR;
		break; 
	      case LOPT_CIRCUIT:
		new->match_type = MATCH_CIRCUIT;
		break;
	      case LOPT_REMOTE:
		new->match_type = MATCH_REMOTE;
		break;
	      case LOPT_SUBSCR:
		new->match_type = MATCH_SUBSCRIBER;
		break;
	      }
	    new->next = daemon->dhcp_vendors;
	    daemon->dhcp_vendors = new;
	  }
	break;
      }
      
    case LOPT_ALTPORT:   /* --dhcp-alternate-port */
      if (!arg)
	{
	  daemon->dhcp_server_port = DHCP_SERVER_ALTPORT;
	  daemon->dhcp_client_port = DHCP_CLIENT_ALTPORT;
	}
      else
	{
	  comma = split(arg);
	  if (!atoi_check16(arg, &daemon->dhcp_server_port) || 
	      (comma && !atoi_check16(comma, &daemon->dhcp_client_port)))
	    problem = _("invalid port number");
	  if (!comma)
	    daemon->dhcp_client_port = daemon->dhcp_server_port+1; 
	}
      break;

    case 'J':            /* --dhcp-ignore */
    case LOPT_NO_NAMES:  /* --dhcp-ignore-names */
    case LOPT_BROADCAST: /* --dhcp-broadcast */
    case '3':            /* --bootp-dynamic */
    case LOPT_GEN_NAMES: /* --dhcp-generate-names */
      {
	struct dhcp_netid_list *new = opt_malloc(sizeof(struct dhcp_netid_list));
	struct dhcp_netid *list = NULL;
	if (option == 'J')
	  {
	    new->next = daemon->dhcp_ignore;
	    daemon->dhcp_ignore = new;
	  }
	else if (option == LOPT_BROADCAST)
	  {
	    new->next = daemon->force_broadcast;
	    daemon->force_broadcast = new;
	  }
	else if (option == '3')
	  {
	    new->next = daemon->bootp_dynamic;
	    daemon->bootp_dynamic = new;
	  }
	else if (option == LOPT_GEN_NAMES)
	  {
	    new->next = daemon->dhcp_gen_names;
	    daemon->dhcp_gen_names = new;
	  }
	else
	  {
	    new->next = daemon->dhcp_ignore_names;
	    daemon->dhcp_ignore_names = new;
	  }
	
	while (arg) {
	  struct dhcp_netid *member = opt_malloc(sizeof(struct dhcp_netid));
	  comma = split(arg);
	  member->next = list;
	  list = member;
	  if (is_tag_prefix(arg))
	    member->net = opt_string_alloc(arg+4);
	  else
	    member->net = opt_string_alloc(arg);
	  arg = comma;
	}
	
	new->list = list;
	break;
      }

    case LOPT_PROXY: /* --dhcp-proxy */
      daemon->override = 1;
      while (arg) {
	struct addr_list *new = opt_malloc(sizeof(struct addr_list));
	comma = split(arg);
	if ((new->addr.s_addr = inet_addr(arg)) == (in_addr_t)-1)
	  problem = _("bad dhcp-proxy address");
	new->next = daemon->override_relays;
	daemon->override_relays = new;
	arg = comma;
      }
      break;
#endif
      
#ifdef HAVE_DHCP6
    case LOPT_DUID: /* --dhcp-duid */
      if (!(comma = split(arg)) || !atoi_check(arg, (int *)&daemon->duid_enterprise))
	problem = _("bad DUID");
      else
	{
	  daemon->duid_config_len = parse_hex(comma,(unsigned char *)comma, strlen(comma), NULL, NULL);
	  daemon->duid_config = opt_malloc(daemon->duid_config_len);
	  memcpy(daemon->duid_config, comma, daemon->duid_config_len);
	}
      break;
#endif

    case 'V':  /* --alias */
      {
	char *dash, *a[3] = { NULL, NULL, NULL };
	int k = 0;
	struct doctor *new = opt_malloc(sizeof(struct doctor));
	new->next = daemon->doctors;
	daemon->doctors = new;
	new->mask.s_addr = 0xffffffff;
	new->end.s_addr = 0;

	if ((a[0] = arg))
	  for (k = 1; k < 3; k++)
	    {
	      if (!(a[k] = split(a[k-1])))
		break;
	      unhide_metas(a[k]);
	    }
	
	dash = split_chr(a[0], '-');

	if ((k < 2) || 
	    ((new->in.s_addr = inet_addr(a[0])) == (in_addr_t)-1) ||
	    ((new->out.s_addr = inet_addr(a[1])) == (in_addr_t)-1))
	  option = '?';
	
	if (k == 3)
	  new->mask.s_addr = inet_addr(a[2]);
	
	if (dash && 
	    ((new->end.s_addr = inet_addr(dash)) == (in_addr_t)-1 ||
	     !is_same_net(new->in, new->end, new->mask) ||
	     ntohl(new->in.s_addr) > ntohl(new->end.s_addr)))
	  problem = _("invalid alias range");
	
	break;
      }
      
    case LOPT_INTNAME:  /* --interface-name */
      {
	struct interface_name *new, **up;
	char *domain = NULL;

	comma = split(arg);
	
	if (!comma || !(domain = canonicalise_opt(arg)))
	  problem = _("bad interface name");
	
	new = opt_malloc(sizeof(struct interface_name));
	new->next = NULL;
	/* Add to the end of the list, so that first name
	   of an interface is used for PTR lookups. */
	for (up = &daemon->int_names; *up; up = &((*up)->next));
	*up = new;
	new->name = domain;
	new->intr = opt_string_alloc(comma);
	break;
      }
      
    case LOPT_CNAME: /* --cname */
      {
	struct cname *new;
	
	if (!(comma = split(arg)))
	  option = '?';
	else
	  {
	    char *alias = canonicalise_opt(arg);
	    char *target = canonicalise_opt(comma);
	    
	    if (!alias || !target)
	      problem = _("bad CNAME");
	    else
	      {
		for (new = daemon->cnames; new; new = new->next)
		  if (hostname_isequal(new->alias, arg))
		    problem = _("duplicate CNAME");
		new = opt_malloc(sizeof(struct cname));
		new->next = daemon->cnames;
		daemon->cnames = new;
		new->alias = alias;
		new->target = target;
	      }
	  }
	break;
      }

    case LOPT_PTR:  /* --ptr-record */
      {
	struct ptr_record *new;
	char *dom, *target = NULL;

	comma = split(arg);
	
	if (!(dom = canonicalise_opt(arg)) ||
	    (comma && !(target = canonicalise_opt(comma))))
	  problem = _("bad PTR record");
	else
	  {
	    new = opt_malloc(sizeof(struct ptr_record));
	    new->next = daemon->ptr;
	    daemon->ptr = new;
	    new->name = dom;
	    new->ptr = target;
	  }
	break;
      }

    case LOPT_NAPTR: /* --naptr-record */
      {
	char *a[7] = { NULL, NULL, NULL, NULL, NULL, NULL, NULL };
	int k = 0;
	struct naptr *new;
	int order, pref;
	char *name, *replace = NULL;

	if ((a[0] = arg))
	  for (k = 1; k < 7; k++)
	    if (!(a[k] = split(a[k-1])))
	      break;
	
	
	if (k < 6 || 
	    !(name = canonicalise_opt(a[0])) ||
	    !atoi_check16(a[1], &order) || 
	    !atoi_check16(a[2], &pref) ||
	    (k == 7 && !(replace = canonicalise_opt(a[6]))))
	  problem = _("bad NAPTR record");
	else
	  {
	    new = opt_malloc(sizeof(struct naptr));
	    new->next = daemon->naptr;
	    daemon->naptr = new;
	    new->name = name;
	    new->flags = opt_string_alloc(a[3]);
	    new->services = opt_string_alloc(a[4]);
	    new->regexp = opt_string_alloc(a[5]);
	    new->replace = replace;
	    new->order = order;
	    new->pref = pref;
	  }
	break;
      }
       
    case 'Y':  /* --txt-record */
      {
	struct txt_record *new;
	unsigned char *p, *cnt;
	size_t len;

	comma = split(arg);
		
	new = opt_malloc(sizeof(struct txt_record));
	new->next = daemon->txt;
	daemon->txt = new;
	new->class = C_IN;
	
	if (!(new->name = canonicalise_opt(arg)))
	  {
	    problem = _("bad TXT record");
	    break;
	  }

	len = comma ? strlen(comma) : 0;
	len += (len/255) + 1; /* room for extra counts */
	new->txt = p = opt_malloc(len);

	cnt = p++;
	*cnt = 0;
	
	while (comma && *comma)
	  {
	    unsigned char c = (unsigned char)*comma++;

	    if (c == ',' || *cnt == 255)
	      {
		if (c != ',')
		  comma--;
		cnt = p++;
		*cnt = 0;
	      }
	    else
	      {
		*p++ = unhide_meta(c);
		(*cnt)++;
	      }
	  }

	new->len = p - new->txt;

	break;
      }
      
    case 'W':  /* --srv-host */
      {
	int port = 1, priority = 0, weight = 0;
	char *name, *target = NULL;
	struct mx_srv_record *new;
	
	comma = split(arg);
	
	if (!(name = canonicalise_opt(arg)))
	  problem = _("bad SRV record");
	  
	if (comma)
	  {
	    arg = comma;
	    comma = split(arg);
	    if (!(target = canonicalise_opt(arg))
)	      problem = _("bad SRV target");
		
	    if (comma)
	      {
		arg = comma;
		comma = split(arg);
		if (!atoi_check16(arg, &port))
		  problem = _("invalid port number");
		
		if (comma)
		  {
		    arg = comma;
		    comma = split(arg);
		    if (!atoi_check16(arg, &priority))
		      problem = _("invalid priority");
			
		    if (comma)
		      {
			arg = comma;
			comma = split(arg);
			if (!atoi_check16(arg, &weight))
			  problem = _("invalid weight");
		      }
		  }
	      }
	  }
	
	new = opt_malloc(sizeof(struct mx_srv_record));
	new->next = daemon->mxnames;
	daemon->mxnames = new;
	new->issrv = 1;
	new->name = name;
	new->target = target;
	new->srvport = port;
	new->priority = priority;
	new->weight = weight;
	break;
      }
      
    case LOPT_HOST_REC: /* --host-record */
      {
	struct host_record *new = opt_malloc(sizeof(struct host_record));
	memset(new, 0, sizeof(struct host_record));
	
	if (!arg || !(comma = split(arg)))
	  problem = _("Bad host-record");
	else
	  while (arg)
	    {
	      struct all_addr addr;
	      if (inet_pton(AF_INET, arg, &addr))
		new->addr = addr.addr.addr4;
#ifdef HAVE_IPV6
	      else if (inet_pton(AF_INET6, arg, &addr))
		new->addr6 = addr.addr.addr6;
#endif
	      else
		{
		  int nomem;
		  char *canon = canonicalise(arg, &nomem);
		  struct name_list *nl = opt_malloc(sizeof(struct name_list));
		  if (!canon)
		    {
		      problem = _("Bad name in host-record");
		      break;
		    }
		  nl->name = canon;
		  /* keep order, so that PTR record goes to first name */
		  nl->next = NULL;
		  if (!new->names)
		    new->names = nl;
		  else
		    { 
		      struct name_list *tmp;
		      for (tmp = new->names; tmp->next; tmp = tmp->next);
		      tmp->next = nl;
		    }
		}
	      arg = comma;
	      comma = split(arg);
	    }

	/* Keep list order */
	if (!daemon->host_records_tail)
	  daemon->host_records = new;
	else
	  daemon->host_records_tail->next = new;
	new->next = NULL;
	daemon->host_records_tail = new;
	break;
      }

    default:
      return _("unsupported option (check that dnsmasq was compiled with DHCP/TFTP/DBus support)");

    }

  if (problem)
    return problem;
  
  if (option == '?')
    return gen_prob;

  return NULL;
}

static void read_file(char *file, FILE *f, int hard_opt)	
{
  volatile int lineno = 0;
  char *buff = daemon->namebuff;
  
  while (fgets(buff, MAXDNAME, f))
    {
      int white, i, option; ;
      char *errmess, *p, *arg, *start;
      size_t len;

      /* Memory allocation failure longjmps here if mem_recover == 1 */ 
      if (hard_opt)
	{
	  if (setjmp(mem_jmp))
	    continue;
	  mem_recover = 1;
	}
      
      lineno++;
      errmess = NULL;
      
      /* Implement quotes, inside quotes we allow \\ \" \n and \t 
	 metacharacters get hidden also strip comments */
      for (white = 1, p = buff; *p; p++)
	{
	  if (*p == '"')
	    {
	      memmove(p, p+1, strlen(p+1)+1);

	      for(; *p && *p != '"'; p++)
		{
		  if (*p == '\\' && strchr("\"tnebr\\", p[1]))
		    {
		      if (p[1] == 't')
			p[1] = '\t';
		      else if (p[1] == 'n')
			p[1] = '\n';
		      else if (p[1] == 'b')
			p[1] = '\b';
		      else if (p[1] == 'r')
			p[1] = '\r';
		      else if (p[1] == 'e') /* escape */
			p[1] = '\033';
		      memmove(p, p+1, strlen(p+1)+1);
		    }
		  *p = hide_meta(*p);
		}

	      if (*p == 0) 
		{
		  errmess = _("missing \"");
		  goto oops; 
		}

	      memmove(p, p+1, strlen(p+1)+1);
	    }

	  if (isspace(*p))
	    {
	      *p = ' ';
	      white = 1;
	    }
	  else 
	    {
	      if (white && *p == '#')
		{ 
		  *p = 0;
		  break;
		}
	      white = 0;
	    } 
	}

      
      /* strip leading spaces */
      for (start = buff; *start && *start == ' '; start++);
      
      /* strip trailing spaces */
      for (len = strlen(start); (len != 0) && (start[len-1] == ' '); len--);
      
      if (len == 0)
	continue; 
      else
	start[len] = 0;
      
      if (hard_opt != 0)
	arg = start;
      else if ((p=strchr(start, '=')))
	{
	  /* allow spaces around "=" */
	  for (arg = p+1; *arg == ' '; arg++);
	  for (; p >= start && (*p == ' ' || *p == '='); p--)
	    *p = 0;
	}
      else
	arg = NULL;

      if (hard_opt != 0)
	option = hard_opt;
      else
	{
	  for (option = 0, i = 0; opts[i].name; i++) 
	    if (strcmp(opts[i].name, start) == 0)
	      {
		option = opts[i].val;
		break;
	      }
	  
	  if (!option)
	    errmess = _("bad option");
	  else if (opts[i].has_arg == 0 && arg)
	    errmess = _("extraneous parameter");
	  else if (opts[i].has_arg == 1 && !arg)
	    errmess = _("missing parameter");
	}
	  
      if (!errmess)
	errmess = one_opt(option, arg, _("error"), 0);
      
      if (errmess)
	{
	oops:
	  sprintf(buff, _("%s at line %d of %%s"), errmess, lineno);
	  if (hard_opt != 0)
	    my_syslog(LOG_ERR, buff, file);
	  else
	    die(buff, file, EC_BADCONF);
	}
    }

  mem_recover = 0;
  fclose(f);
}

static void one_file(char *file, int hard_opt)
{
  FILE *f;
  int nofile_ok = 0;
  static int read_stdin = 0;
  static struct fileread {
    dev_t dev;
    ino_t ino;
    struct fileread *next;
  } *filesread = NULL;
  
  if (hard_opt == '7')
    {
      /* default conf-file reading */
      hard_opt = 0;
      nofile_ok = 1;
    }

  if (hard_opt == 0 && strcmp(file, "-") == 0)
    {
      if (read_stdin == 1)
	return;
      read_stdin = 1;
      file = "stdin";
      f = stdin;
    }
  else
    {
      /* ignore repeated files. */
      struct stat statbuf;
    
      if (hard_opt == 0 && stat(file, &statbuf) == 0)
	{
	  struct fileread *r;
	  
	  for (r = filesread; r; r = r->next)
	    if (r->dev == statbuf.st_dev && r->ino == statbuf.st_ino)
	      return;
	  
	  r = safe_malloc(sizeof(struct fileread));
	  r->next = filesread;
	  filesread = r;
	  r->dev = statbuf.st_dev;
	  r->ino = statbuf.st_ino;
	}
      
      if (!(f = fopen(file, "r")))
	{   
	  if (errno == ENOENT && nofile_ok)
	    return; /* No conffile, all done. */
	  else
	    {
	      char *str = _("cannot read %s: %s");
	      if (hard_opt != 0)
		{
		  my_syslog(LOG_ERR, str, file, strerror(errno));
		  return;
		}
	      else
		die(str, file, EC_FILE);
	    }
	} 
    }
  
  read_file(file, f, hard_opt);
}

/* expand any name which is a directory */
struct hostsfile *expand_filelist(struct hostsfile *list)
{
  int i;
  struct hostsfile *ah;

  for (i = 0, ah = list; ah; ah = ah->next)
    {
      if (i <= ah->index)
	i = ah->index + 1;

      if (ah->flags & AH_DIR)
	ah->flags |= AH_INACTIVE;
      else
	ah->flags &= ~AH_INACTIVE;
    }

  for (ah = list; ah; ah = ah->next)
    if (!(ah->flags & AH_INACTIVE))
      {
	struct stat buf;
	if (stat(ah->fname, &buf) != -1 && S_ISDIR(buf.st_mode))
	  {
	    DIR *dir_stream;
	    struct dirent *ent;
	    
	    /* don't read this as a file */
	    ah->flags |= AH_INACTIVE;

	    if (!(dir_stream = opendir(ah->fname)))
	      my_syslog(LOG_ERR, _("cannot access directory %s: %s"), 
			ah->fname, strerror(errno));
	    else
	      {
		while ((ent = readdir(dir_stream)))
		  {
		    size_t lendir = strlen(ah->fname);
		    size_t lenfile = strlen(ent->d_name);
		    struct hostsfile *ah1;
		    char *path;
		    
		    /* ignore emacs backups and dotfiles */
		    if (lenfile == 0 || 
			ent->d_name[lenfile - 1] == '~' ||
			(ent->d_name[0] == '#' && ent->d_name[lenfile - 1] == '#') ||
			ent->d_name[0] == '.')
		      continue;
		    
		    /* see if we have an existing record.
		       dir is ah->fname 
		       file is ent->d_name
		       path to match is ah1->fname */
		    
		    for (ah1 = list; ah1; ah1 = ah1->next)
		      {
			if (lendir < strlen(ah1->fname) &&
			    strstr(ah1->fname, ah->fname) == ah1->fname &&
			    ah1->fname[lendir] == '/' &&
			    strcmp(ah1->fname + lendir + 1, ent->d_name) == 0)
			  {
			    ah1->flags &= ~AH_INACTIVE;
			    break;
			  }
		      }
		    
		    /* make new record */
		    if (!ah1)
		      {
			if (!(ah1 = whine_malloc(sizeof(struct hostsfile))))
			  continue;
			
			if (!(path = whine_malloc(lendir + lenfile + 2)))
			  {
			    free(ah1);
			    continue;
			  }
		      	
			strcpy(path, ah->fname);
			strcat(path, "/");
			strcat(path, ent->d_name);
			ah1->fname = path;
			ah1->index = i++;
			ah1->flags = AH_DIR;
			ah1->next = list;
			list = ah1;
		      }
		    
		    /* inactivate record if not regular file */
		    if ((ah1->flags & AH_DIR) && stat(ah1->fname, &buf) != -1 && !S_ISREG(buf.st_mode))
		      ah1->flags |= AH_INACTIVE; 
		    
		  }
		closedir(dir_stream);
	      }
	  }
      }
  
  return list;
}


#ifdef HAVE_DHCP
void reread_dhcp(void)
{
  struct hostsfile *hf;

  if (daemon->dhcp_hosts_file)
    {
      struct dhcp_config *configs, *cp, **up;
  
      /* remove existing... */
      for (up = &daemon->dhcp_conf, configs = daemon->dhcp_conf; configs; configs = cp)
	{
	  cp = configs->next;
	  
	  if (configs->flags & CONFIG_BANK)
	    {
	      struct hwaddr_config *mac, *tmp;
	      struct dhcp_netid_list *list, *tmplist;
	      
	      for (mac = configs->hwaddr; mac; mac = tmp)
		{
		  tmp = mac->next;
		  free(mac);
		}

	      if (configs->flags & CONFIG_CLID)
		free(configs->clid);

	      for (list = configs->netid; list; list = tmplist)
		{
		  free(list->list);
		  tmplist = list->next;
		  free(list);
		}
	      
	      if (configs->flags & CONFIG_NAME)
		free(configs->hostname);
	      
	      *up = configs->next;
	      free(configs);
	    }
	  else
	    up = &configs->next;
	}
      
      daemon->dhcp_hosts_file = expand_filelist(daemon->dhcp_hosts_file);
      for (hf = daemon->dhcp_hosts_file; hf; hf = hf->next)
	 if (!(hf->flags & AH_INACTIVE))
	   {
	     one_file(hf->fname, LOPT_BANK);  
	     my_syslog(MS_DHCP | LOG_INFO, _("read %s"), hf->fname);
	   }
    }

  if (daemon->dhcp_opts_file)
    {
      struct dhcp_opt *opts, *cp, **up;
      struct dhcp_netid *id, *next;

      for (up = &daemon->dhcp_opts, opts = daemon->dhcp_opts; opts; opts = cp)
	{
	  cp = opts->next;
	  
	  if (opts->flags & DHOPT_BANK)
	    {
	      if ((opts->flags & DHOPT_VENDOR))
		free(opts->u.vendor_class);
	      free(opts->val);
	      for (id = opts->netid; id; id = next)
		{
		  next = id->next;
		  free(id->net);
		  free(id);
		}
	      *up = opts->next;
	      free(opts);
	    }
	  else
	    up = &opts->next;
	}
      
      daemon->dhcp_opts_file = expand_filelist(daemon->dhcp_opts_file);
      for (hf = daemon->dhcp_opts_file; hf; hf = hf->next)
	if (!(hf->flags & AH_INACTIVE))
	  {
	    one_file(hf->fname, LOPT_OPTS);  
	    my_syslog(MS_DHCP | LOG_INFO, _("read %s"), hf->fname);
	  }
    }
}
#endif
    
void read_opts(int argc, char **argv, char *compile_opts)
{
  char *buff = opt_malloc(MAXDNAME);
  int option, conffile_opt = '7', testmode = 0;
  char *errmess, *arg, *conffile = CONFFILE;
      
  opterr = 0;

  daemon = opt_malloc(sizeof(struct daemon));
  memset(daemon, 0, sizeof(struct daemon));
  daemon->namebuff = buff;

  /* Set defaults - everything else is zero or NULL */
  daemon->cachesize = CACHESIZ;
  daemon->ftabsize = FTABSIZ;
  daemon->port = NAMESERVER_PORT;
  daemon->dhcp_client_port = DHCP_CLIENT_PORT;
  daemon->dhcp_server_port = DHCP_SERVER_PORT;
  daemon->default_resolv.is_default = 1;
  daemon->default_resolv.name = RESOLVFILE;
  daemon->resolv_files = &daemon->default_resolv;
  daemon->username = CHUSER;
  daemon->runfile =  RUNFILE;
  daemon->dhcp_max = MAXLEASES;
  daemon->tftp_max = TFTP_MAX_CONNECTIONS;
  daemon->edns_pktsz = EDNS_PKTSZ;
  daemon->log_fac = -1;
  add_txt("version.bind", "dnsmasq-" VERSION );
  add_txt("authors.bind", "Simon Kelley");
  add_txt("copyright.bind", COPYRIGHT);

  while (1) 
    {
#ifdef HAVE_GETOPT_LONG
      option = getopt_long(argc, argv, OPTSTRING, opts, NULL);
#else
      option = getopt(argc, argv, OPTSTRING);
#endif
      
      if (option == -1)
	{
	  for (; optind < argc; optind++)
	    {
	      unsigned char *c = (unsigned char *)argv[optind];
	      for (; *c != 0; c++)
		if (!isspace(*c))
		  die(_("junk found in command line"), NULL, EC_BADCONF);
	    }
	  break;
	}

      /* Copy optarg so that argv doesn't get changed */
      if (optarg)
	{
	  strncpy(buff, optarg, MAXDNAME);
	  buff[MAXDNAME-1] = 0;
	  arg = buff;
	}
      else
	arg = NULL;
      
      /* command-line only stuff */
      if (option == LOPT_TEST)
	testmode = 1;
      else if (option == 'w')
	{
#ifdef HAVE_DHCP
	  if (argc == 3 && strcmp(argv[2], "dhcp") == 0)
	    display_opts();
#ifdef HAVE_DHCP6
	  else if (argc == 3 && strcmp(argv[2], "dhcp6") == 0)
	    display_opts6();
#endif
	  else
#endif
	    do_usage();

	  exit(0);
	}
      else if (option == 'v')
	{
	  printf(_("Dnsmasq version %s  %s\n"), VERSION, COPYRIGHT);
	  printf(_("Compile time options: %s\n\n"), compile_opts); 
	  printf(_("This software comes with ABSOLUTELY NO WARRANTY.\n"));
	  printf(_("Dnsmasq is free software, and you are welcome to redistribute it\n"));
	  printf(_("under the terms of the GNU General Public License, version 2 or 3.\n"));
          exit(0);
        }
      else if (option == 'C')
	{
	  conffile_opt = 0; /* file must exist */
	  conffile = opt_string_alloc(arg);
	}
      else
	{
#ifdef HAVE_GETOPT_LONG
	  errmess = one_opt(option, arg, _("try --help"), 1);
#else 
	  errmess = one_opt(option, arg, _("try -w"), 1); 
#endif  
	  if (errmess)
	    die(_("bad command line options: %s"), errmess, EC_BADCONF);
	}
    }

  if (conffile)
    one_file(conffile, conffile_opt);

  /* port might not be known when the address is parsed - fill in here */
  if (daemon->servers)
    {
      struct server *tmp;
      for (tmp = daemon->servers; tmp; tmp = tmp->next)
	if (!(tmp->flags & SERV_HAS_SOURCE))
	  {
	    if (tmp->source_addr.sa.sa_family == AF_INET)
	      tmp->source_addr.in.sin_port = htons(daemon->query_port);
#ifdef HAVE_IPV6
	    else if (tmp->source_addr.sa.sa_family == AF_INET6)
	      tmp->source_addr.in6.sin6_port = htons(daemon->query_port);
#endif 
	  } 
    }
  
  if (daemon->if_addrs)
    {  
      struct iname *tmp;
      for(tmp = daemon->if_addrs; tmp; tmp = tmp->next)
	if (tmp->addr.sa.sa_family == AF_INET)
	  tmp->addr.in.sin_port = htons(daemon->port);
#ifdef HAVE_IPV6
	else if (tmp->addr.sa.sa_family == AF_INET6)
	  tmp->addr.in6.sin6_port = htons(daemon->port);
#endif /* IPv6 */
    }
		      
  /* only one of these need be specified: the other defaults to the host-name */
  if (option_bool(OPT_LOCALMX) || daemon->mxnames || daemon->mxtarget)
    {
      struct mx_srv_record *mx;
      
      if (gethostname(buff, MAXDNAME) == -1)
	die(_("cannot get host-name: %s"), NULL, EC_MISC);
      
      for (mx = daemon->mxnames; mx; mx = mx->next)
	if (!mx->issrv && hostname_isequal(mx->name, buff))
	  break;
      
      if ((daemon->mxtarget || option_bool(OPT_LOCALMX)) && !mx)
	{
	  mx = opt_malloc(sizeof(struct mx_srv_record));
	  mx->next = daemon->mxnames;
	  mx->issrv = 0;
	  mx->target = NULL;
	  mx->name = opt_string_alloc(buff);
	  daemon->mxnames = mx;
	}
      
      if (!daemon->mxtarget)
	daemon->mxtarget = opt_string_alloc(buff);

      for (mx = daemon->mxnames; mx; mx = mx->next)
	if (!mx->issrv && !mx->target)
	  mx->target = daemon->mxtarget;
    }

  if (!option_bool(OPT_NO_RESOLV) &&
      daemon->resolv_files && 
      daemon->resolv_files->next && 
      option_bool(OPT_NO_POLL))
    die(_("only one resolv.conf file allowed in no-poll mode."), NULL, EC_BADCONF);
  
  if (option_bool(OPT_RESOLV_DOMAIN))
    {
      char *line;
      FILE *f;

      if (option_bool(OPT_NO_RESOLV) ||
	  !daemon->resolv_files || 
	  (daemon->resolv_files)->next)
	die(_("must have exactly one resolv.conf to read domain from."), NULL, EC_BADCONF);
      
      if (!(f = fopen((daemon->resolv_files)->name, "r")))
	die(_("failed to read %s: %s"), (daemon->resolv_files)->name, EC_FILE);
      
      while ((line = fgets(buff, MAXDNAME, f)))
	{
	  char *token = strtok(line, " \t\n\r");
	  
	  if (!token || strcmp(token, "search") != 0)
	    continue;
	  
	  if ((token = strtok(NULL, " \t\n\r")) &&  
	      (daemon->domain_suffix = canonicalise_opt(token)))
	    break;
	}

      fclose(f);

      if (!daemon->domain_suffix)
	die(_("no search directive found in %s"), (daemon->resolv_files)->name, EC_MISC);
    }

  if (daemon->domain_suffix)
    {
       /* add domain for any srv record without one. */
      struct mx_srv_record *srv;
      
      for (srv = daemon->mxnames; srv; srv = srv->next)
	if (srv->issrv &&
	    strchr(srv->name, '.') && 
	    strchr(srv->name, '.') == strrchr(srv->name, '.'))
	  {
	    strcpy(buff, srv->name);
	    strcat(buff, ".");
	    strcat(buff, daemon->domain_suffix);
	    free(srv->name);
	    srv->name = opt_string_alloc(buff);
	  }
    }
  else if (option_bool(OPT_DHCP_FQDN))
    die(_("there must be a default domain when --dhcp-fqdn is set"), NULL, EC_BADCONF);

  if (testmode)
    {
      fprintf(stderr, "dnsmasq: %s.\n", _("syntax check OK"));
      exit(0);
    }
}  <|MERGE_RESOLUTION|>--- conflicted
+++ resolved
@@ -117,11 +117,8 @@
 #define LOPT_RA        306
 #define LOPT_DUID      307
 #define LOPT_HOST_REC  308
-<<<<<<< HEAD
 #define LOPT_TFTP_LC   309
-=======
-#define LOPT_SEC_VALID 309
->>>>>>> 4b0b598e
+#define LOPT_SEC_VALID 310
 
 #ifdef HAVE_GETOPT_LONG
 static const struct option opts[] =  
