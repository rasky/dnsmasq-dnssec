/* dnsmasq is Copyright (c) 2000-2012 Simon Kelley
 
   This program is free software; you can redistribute it and/or modify
   it under the terms of the GNU General Public License as published by
   the Free Software Foundation; version 2 dated June, 1991, or
   (at your option) version 3 dated 29 June, 2007.
 
   This program is distributed in the hope that it will be useful,
   but WITHOUT ANY WARRANTY; without even the implied warranty of
   MERCHANTABILITY or FITNESS FOR A PARTICULAR PURPOSE.  See the
   GNU General Public License for more details.
     
   You should have received a copy of the GNU General Public License
   along with this program.  If not, see <http://www.gnu.org/licenses/>.
*/

#define COPYRIGHT "Copyright (c) 2000-2012 Simon Kelley" 

#ifndef NO_LARGEFILE
/* Ensure we can use files >2GB (log files may grow this big) */
#  define _LARGEFILE_SOURCE 1
#  define _FILE_OFFSET_BITS 64
#endif

/* Get linux C library versions and define _GNU_SOURCE for kFreeBSD. */
#if defined(__linux__) || defined(__GLIBC__)
#  ifndef __ANDROID__
#      define _GNU_SOURCE
#  endif
#  include <features.h> 
#endif

/* Need these defined early */
#if defined(__sun) || defined(__sun__)
#  define _XPG4_2
#  define __EXTENSIONS__
#endif

/* get these before config.h  for IPv6 stuff... */
#include <sys/types.h> 
#include <sys/socket.h>

#ifdef __APPLE__
/* Define before netinet/in.h to select API. OSX Lion onwards. */
#  define __APPLE_USE_RFC_3542
#endif
#include <netinet/in.h>

/* Also needed before config.h. */
#include <getopt.h>

#include "config.h"

typedef unsigned char u8;
typedef unsigned short u16;
typedef unsigned int u32;
typedef unsigned long long u64;

#define countof(x)      (long)(sizeof(x) / sizeof(x[0]))
#define MIN(a,b)        ((a) < (b) ? (a) : (b))

#include "dns-protocol.h"
#include "dhcp-protocol.h"
#ifdef HAVE_DHCP6
#include "dhcp6-protocol.h"
#include "radv-protocol.h"
#endif

#define gettext_noop(S) (S)
#ifndef LOCALEDIR
#  define _(S) (S)
#else
#  include <libintl.h>
#  include <locale.h>   
#  define _(S) gettext(S)
#endif

#include <arpa/inet.h>
#include <sys/stat.h>
#include <sys/ioctl.h>
#if defined(HAVE_SOLARIS_NETWORK)
#  include <sys/sockio.h>
#endif
#include <sys/select.h>
#include <sys/wait.h>
#include <sys/time.h>
#include <sys/un.h>
#include <limits.h>
#include <net/if.h>
#if defined(HAVE_SOLARIS_NETWORK) && !defined(ifr_mtu)
/* Some solaris net/if./h omit this. */
#  define ifr_mtu  ifr_ifru.ifru_metric
#endif
#include <unistd.h>
#include <stdio.h>
#include <string.h>
#include <stdlib.h>
#include <fcntl.h>
#include <ctype.h>
#include <signal.h>
#include <stddef.h>
#include <time.h>
#include <errno.h>
#include <pwd.h>
#include <grp.h>
#include <stdarg.h>
#if defined(__OpenBSD__) || defined(__NetBSD__) || defined(__sun__) || defined (__sun) || defined (__ANDROID__)
#  include <netinet/if_ether.h>
#else
#  include <net/ethernet.h>
#endif
#include <net/if_arp.h>
#include <netinet/in_systm.h>
#include <netinet/ip.h>
#include <netinet/ip_icmp.h>
#include <sys/uio.h>
#include <syslog.h>
#include <dirent.h>
#ifndef HAVE_LINUX_NETWORK
#  include <net/if_dl.h>
#endif

#if defined(HAVE_LINUX_NETWORK)
#include <linux/capability.h>
/* There doesn't seem to be a universally-available 
   userpace header for these. */
extern int capset(cap_user_header_t header, cap_user_data_t data);
extern int capget(cap_user_header_t header, cap_user_data_t data);
#define LINUX_CAPABILITY_VERSION_1  0x19980330
#define LINUX_CAPABILITY_VERSION_2  0x20071026
#define LINUX_CAPABILITY_VERSION_3  0x20080522

#include <sys/prctl.h>
#elif defined(HAVE_SOLARIS_NETWORK)
#include <priv.h>
#endif

/* daemon is function in the C library.... */
#define daemon dnsmasq_daemon

/* Async event queue */
struct event_desc {
  int event, data, msg_sz;
};

#define EVENT_RELOAD    1
#define EVENT_DUMP      2
#define EVENT_ALARM     3
#define EVENT_TERM      4
#define EVENT_CHILD     5
#define EVENT_REOPEN    6
#define EVENT_EXITED    7
#define EVENT_KILLED    8
#define EVENT_EXEC_ERR  9
#define EVENT_PIPE_ERR  10
#define EVENT_USER_ERR  11
#define EVENT_CAP_ERR   12
#define EVENT_PIDFILE   13
#define EVENT_HUSER_ERR 14
#define EVENT_GROUP_ERR 15
#define EVENT_DIE       16
#define EVENT_LOG_ERR   17
#define EVENT_FORK_ERR  18
#define EVENT_LUA_ERR   19

/* Exit codes. */
#define EC_GOOD        0
#define EC_BADCONF     1
#define EC_BADNET      2
#define EC_FILE        3
#define EC_NOMEM       4
#define EC_MISC        5
#define EC_INIT_OFFSET 10

/* Min buffer size: we check after adding each record, so there must be 
   memory for the largest packet, and the largest record so the
   min for DNS is PACKETSZ+MAXDNAME+RRFIXEDSZ which is < 1000.
   This might be increased is EDNS packet size if greater than the minimum.
*/
#define DNSMASQ_PACKETSZ PACKETSZ+MAXDNAME+RRFIXEDSZ

/* Trust the compiler dead-code eliminator.... */
#define option_bool(x) (((x) < 32) ? daemon->options & (1u << (x)) : daemon->options2 & (1u << ((x) - 32)))

#define OPT_BOGUSPRIV      0
#define OPT_FILTER         1
#define OPT_LOG            2
#define OPT_SELFMX         3
#define OPT_NO_HOSTS       4
#define OPT_NO_POLL        5
#define OPT_DEBUG          6
#define OPT_ORDER          7
#define OPT_NO_RESOLV      8
#define OPT_EXPAND         9
#define OPT_LOCALMX        10
#define OPT_NO_NEG         11
#define OPT_NODOTS_LOCAL   12
#define OPT_NOWILD         13
#define OPT_ETHERS         14
#define OPT_RESOLV_DOMAIN  15
#define OPT_NO_FORK        16
#define OPT_AUTHORITATIVE  17
#define OPT_LOCALISE       18
#define OPT_DBUS           19
#define OPT_DHCP_FQDN      20
#define OPT_NO_PING        21
#define OPT_LEASE_RO       22
#define OPT_ALL_SERVERS    23
#define OPT_RELOAD         24
#define OPT_LOCAL_REBIND   25  
#define OPT_TFTP_SECURE    26
#define OPT_TFTP_NOBLOCK   27
#define OPT_LOG_OPTS       28
#define OPT_TFTP_APREF     29
#define OPT_NO_OVERRIDE    30
#define OPT_NO_REBIND      31
#define OPT_ADD_MAC        32
#define OPT_DNSSEC_PROXY   33
#define OPT_CONSEC_ADDR    34
#define OPT_CONNTRACK      35
#define OPT_FQDN_UPDATE    36
#define OPT_RA             37
<<<<<<< HEAD
#define OPT_TFTP_LC        38
=======
#define OPT_DNSSEC_VALIDATE 38
>>>>>>> 4b0b598e
#define OPT_LAST           39

/* extra flags for my_syslog, we use a couple of facilities since they are known 
   not to occupy the same bits as priorities, no matter how syslog.h is set up. */
#define MS_TFTP LOG_USER
#define MS_DHCP LOG_DAEMON 

struct all_addr {
  union {
    struct in_addr addr4;
#ifdef HAVE_IPV6
    struct in6_addr addr6;
#endif
  } addr;
};

struct bogus_addr {
  struct in_addr addr;
  struct bogus_addr *next;
};

/* dns doctor param */
struct doctor {
  struct in_addr in, end, out, mask;
  struct doctor *next;
};

struct mx_srv_record {
  char *name, *target;
  int issrv, srvport, priority, weight;
  unsigned int offset;
  struct mx_srv_record *next;
};

struct naptr {
  char *name, *replace, *regexp, *services, *flags;
  unsigned int order, pref;
  struct naptr *next;
};

struct txt_record {
  char *name;
  unsigned char *txt;
  unsigned short class, len;
  struct txt_record *next;
};

struct ptr_record {
  char *name, *ptr;
  struct ptr_record *next;
};

struct cname {
  char *alias, *target;
  struct cname *next;
};

struct host_record {
  struct name_list {
    char *name;
    struct name_list *next;
  } *names;
  struct in_addr addr;
#ifdef HAVE_IPV6
  struct in6_addr addr6;
#endif
  struct host_record *next;
};

struct interface_name {
  char *name; /* domain name */
  char *intr; /* interface name */
  struct interface_name *next;
};

union bigname {
  char name[MAXDNAME];
  union bigname *next; /* freelist */
};

struct keydata {
  struct keydata *next;
  unsigned char key[KEYBLOCK_LEN];
};

struct crec { 
  struct crec *next, *prev, *hash_next;
  /* union is 16 bytes when doing IPv6, 8 bytes on 32 bit machines without IPv6 */
  union {
    struct all_addr addr;
    struct {
      struct crec *cache;
      int uid;
    } cname;
    struct {
      struct keydata *keydata;
      unsigned char algo;
      unsigned char digest; /* DS only */
<<<<<<< HEAD
      unsigned short flags_or_keyid; /* flags for DNSKEY, keyid for DS */
=======
      unsigned short keytag;
>>>>>>> 4b0b598e
    } key;
  } addr;
  time_t ttd; /* time to die */
  /* used as keylen if F_DS or F_DNSKEY, index to source for F_HOSTS */
  int uid; 
  unsigned short flags;
  union {
    char sname[SMALLDNAME];
    union bigname *bname;
    char *namep;
  } name;
};

#define F_IMMORTAL  (1u<<0)
#define F_NAMEP     (1u<<1)
#define F_REVERSE   (1u<<2)
#define F_FORWARD   (1u<<3)
#define F_DHCP      (1u<<4)
#define F_NEG       (1u<<5)       
#define F_HOSTS     (1u<<6)
#define F_IPV4      (1u<<7)
#define F_IPV6      (1u<<8)
#define F_BIGNAME   (1u<<9)
#define F_NXDOMAIN  (1u<<10)
#define F_CNAME     (1u<<11)
#define F_DNSKEY    (1u<<12)
#define F_CONFIG    (1u<<13)
#define F_DS        (1u<<14)
#define F_DNSSECOK  (1u<<15)

/* below here are only valid as args to log_query: cache
   entries are limited to 16 bits */
#define F_UPSTREAM  (1u<<16)
#define F_RRNAME    (1u<<17)
#define F_SERVER    (1u<<18)
#define F_QUERY     (1u<<19)
#define F_NOERR     (1u<<20)
/* composites */
#define F_TYPE      (F_IPV4 | F_IPV6 | F_DNSKEY | F_DS) /* Only one may be set */



/* struct sockaddr is not large enough to hold any address,
   and specifically not big enough to hold an IPv6 address.
   Blech. Roll our own. */
union mysockaddr {
  struct sockaddr sa;
  struct sockaddr_in in;
#if defined(HAVE_IPV6)
  struct sockaddr_in6 in6;
#endif
};

#define SERV_FROM_RESOLV       1  /* 1 for servers from resolv, 0 for command line. */
#define SERV_NO_ADDR           2  /* no server, this domain is local only */
#define SERV_LITERAL_ADDRESS   4  /* addr is the answer, not the server */ 
#define SERV_HAS_DOMAIN        8  /* server for one domain only */
#define SERV_HAS_SOURCE       16  /* source address defined */
#define SERV_FOR_NODOTS       32  /* server for names with no domain part only */
#define SERV_WARNED_RECURSIVE 64  /* avoid warning spam */
#define SERV_FROM_DBUS       128  /* 1 if source is DBus */
#define SERV_MARK            256  /* for mark-and-delete */
#define SERV_TYPE    (SERV_HAS_DOMAIN | SERV_FOR_NODOTS)
#define SERV_COUNTED         512  /* workspace for log code */
#define SERV_USE_RESOLV     1024  /* forward this domain in the normal way */
#define SERV_NO_REBIND      2048  /* inhibit dns-rebind protection */

struct serverfd {
  int fd;
  union mysockaddr source_addr;
  char interface[IF_NAMESIZE+1];
  struct serverfd *next;
};

struct randfd {
  int fd;
  unsigned short refcount, family;
};
  
struct server {
  union mysockaddr addr, source_addr;
  char interface[IF_NAMESIZE+1];
  struct serverfd *sfd; 
  char *domain; /* set if this server only handles a domain. */ 
  int flags, tcpfd;
  unsigned int queries, failed_queries;
  struct server *next; 
};

struct irec {
  union mysockaddr addr;
  struct in_addr netmask; /* only valid for IPv4 */
  int tftp_ok, dhcp_ok, mtu, done, dad;
  char *name;
  struct irec *next;
};

struct listener {
  int fd, tcpfd, tftpfd, family;
  struct irec *iface; /* only sometimes valid for non-wildcard */
  struct listener *next;
};

/* interface and address parms from command line. */
struct iname {
  char *name;
  union mysockaddr addr;
  int isloop, used;
  struct iname *next;
};

/* resolv-file parms from command-line */
struct resolvc {
  struct resolvc *next;
  int is_default, logged;
  time_t mtime;
  char *name;
};

/* adn-hosts parms from command-line (also dhcp-hostsfile and dhcp-optsfile */
#define AH_DIR      1
#define AH_INACTIVE 2
struct hostsfile {
  struct hostsfile *next;
  int flags;
  char *fname;
  int index; /* matches to cache entries for logging */
};

#define FREC_NOREBIND           1
#define FREC_CHECKING_DISABLED  2

struct frec {
  union mysockaddr source;
  struct all_addr dest;
  struct server *sentto; /* NULL means free */
  struct randfd *rfd4;
#ifdef HAVE_IPV6
  struct randfd *rfd6;
#endif
  unsigned int iface;
  unsigned short orig_id, new_id;
  int fd, forwardall, flags;
  unsigned int crc;
  time_t time;
  struct frec *next;
};

/* flags in top of length field for DHCP-option tables */
#define OT_ADDR_LIST    0x8000
#define OT_RFC1035_NAME 0x4000
#define OT_INTERNAL     0x2000
#define OT_NAME         0x1000
#define OT_CSTRING      0x0800
#define OT_DEC          0x0400 


/* actions in the daemon->helper RPC */
#define ACTION_DEL           1
#define ACTION_OLD_HOSTNAME  2
#define ACTION_OLD           3
#define ACTION_ADD           4
#define ACTION_TFTP          5

#define LEASE_NEW            1  /* newly created */
#define LEASE_CHANGED        2  /* modified */
#define LEASE_AUX_CHANGED    4  /* CLID or expiry changed */
#define LEASE_AUTH_NAME      8  /* hostname came from config, not from client */
#define LEASE_USED          16  /* used this DHCPv6 transaction */
#define LEASE_NA            32  /* IPv6 no-temporary lease */
#define LEASE_TA            64  /* IPv6 temporary lease */
#define LEASE_HAVE_HWADDR  128  /* Have set hwaddress */

struct dhcp_lease {
  int clid_len;          /* length of client identifier */
  unsigned char *clid;   /* clientid */
  char *hostname, *fqdn; /* name from client-hostname option or config */
  char *old_hostname;    /* hostname before it moved to another lease */
  int flags;
  time_t expires;        /* lease expiry */
#ifdef HAVE_BROKEN_RTC
  unsigned int length;
#endif
  int hwaddr_len, hwaddr_type; /* hw_type used for iaid in v6 */
  unsigned char hwaddr[DHCP_CHADDR_MAX]; /* also IPv6 address */
  struct in_addr addr, override, giaddr;
  unsigned char *extradata;
  unsigned int extradata_len, extradata_size;
  int last_interface;
#ifdef HAVE_DHCP6
  struct slaac_address {
    struct in6_addr addr, local;
    time_t ping_time;
    int backoff; /* zero -> confirmed */
    struct slaac_address *next;
  } *slaac_address;
#endif
  struct dhcp_lease *next;
};

struct dhcp_netid {
  char *net;
  struct dhcp_netid *next;
};

struct dhcp_netid_list {
  struct dhcp_netid *list;
  struct dhcp_netid_list *next;
};

struct tag_if {
  struct dhcp_netid_list *set;
  struct dhcp_netid *tag;
  struct tag_if *next;
};

struct hwaddr_config {
  int hwaddr_len, hwaddr_type;
  unsigned char hwaddr[DHCP_CHADDR_MAX];
  unsigned int wildcard_mask;
  struct hwaddr_config *next;
};

struct dhcp_config {
  unsigned int flags;
  int clid_len;          /* length of client identifier */
  unsigned char *clid;   /* clientid */
  char *hostname, *domain;
  struct dhcp_netid_list *netid;
#ifdef HAVE_DHCP6
  struct in6_addr addr6;
#endif
  struct in_addr addr;
  time_t decline_time;
  unsigned int lease_time;
  struct hwaddr_config *hwaddr;
  struct dhcp_config *next;
};

#define have_config(config, mask) ((config) && ((config)->flags & (mask))) 

#define CONFIG_DISABLE           1
#define CONFIG_CLID              2
#define CONFIG_TIME              8
#define CONFIG_NAME             16
#define CONFIG_ADDR             32
#define CONFIG_NOCLID          128
#define CONFIG_FROM_ETHERS     256    /* entry created by /etc/ethers */
#define CONFIG_ADDR_HOSTS      512    /* address added by from /etc/hosts */
#define CONFIG_DECLINED       1024    /* address declined by client */
#define CONFIG_BANK           2048    /* from dhcp hosts file */
#define CONFIG_ADDR6          4096

struct dhcp_opt {
  int opt, len, flags;
  union {
    int encap;
    unsigned int wildcard_mask;
    unsigned char *vendor_class;
  } u;
  unsigned char *val;
  struct dhcp_netid *netid;
  struct dhcp_opt *next;
};

#define DHOPT_ADDR               1
#define DHOPT_STRING             2
#define DHOPT_ENCAPSULATE        4
#define DHOPT_ENCAP_MATCH        8
#define DHOPT_FORCE             16
#define DHOPT_BANK              32
#define DHOPT_ENCAP_DONE        64
#define DHOPT_MATCH            128
#define DHOPT_VENDOR           256
#define DHOPT_HEX              512
#define DHOPT_VENDOR_MATCH    1024
#define DHOPT_RFC3925         2048
#define DHOPT_TAGOK           4096
#define DHOPT_ADDR6           8192

struct dhcp_boot {
  char *file, *sname, *tftp_sname;
  struct in_addr next_server;
  struct dhcp_netid *netid;
  struct dhcp_boot *next;
};

struct pxe_service {
  unsigned short CSA, type; 
  char *menu, *basename, *sname;
  struct in_addr server;
  struct dhcp_netid *netid;
  struct pxe_service *next;
};

#define MATCH_VENDOR     1
#define MATCH_USER       2
#define MATCH_CIRCUIT    3
#define MATCH_REMOTE     4
#define MATCH_SUBSCRIBER 5

/* vendorclass, userclass, remote-id or cicuit-id */
struct dhcp_vendor {
  int len, match_type;
  unsigned int enterprise;
  char *data;
  struct dhcp_netid netid;
  struct dhcp_vendor *next;
};

struct dhcp_mac {
  unsigned int mask;
  int hwaddr_len, hwaddr_type;
  unsigned char hwaddr[DHCP_CHADDR_MAX];
  struct dhcp_netid netid;
  struct dhcp_mac *next;
};

struct dhcp_bridge {
  char iface[IF_NAMESIZE];
  struct dhcp_bridge *alias, *next;
};

struct cond_domain {
  char *domain;
  struct in_addr start, end;
#ifdef HAVE_IPV6
  struct in6_addr start6, end6;
#endif
  int is6;
  struct cond_domain *next;
};

struct dhcp_context {
  unsigned int lease_time, addr_epoch;
  struct in_addr netmask, broadcast;
  struct in_addr local, router;
  struct in_addr start, end; /* range of available addresses */
#ifdef HAVE_DHCP6
  struct in6_addr start6, end6; /* range of available addresses */
  struct in6_addr local6;
  int prefix, if_index;
  time_t ra_time;
#endif
  int flags;
  char *interface;
  struct dhcp_netid netid, *filter;
  struct dhcp_context *next, *current;
};

#define CONTEXT_STATIC         1
#define CONTEXT_NETMASK        2
#define CONTEXT_BRDCAST        4
#define CONTEXT_PROXY          8
#define CONTEXT_RA_ONLY       16
#define CONTEXT_RA_DONE       32
#define CONTEXT_RA_NAME       64
#define CONTEXT_RA_STATELESS 128
#define CONTEXT_DHCP         256
#define CONTEXT_DEPRECATE    512

struct ping_result {
  struct in_addr addr;
  time_t time;
  unsigned int hash;
  struct ping_result *next;
};

struct tftp_file {
  int refcount, fd;
  off_t size;
  dev_t dev;
  ino_t inode;
  char filename[];
};

struct tftp_transfer {
  int sockfd;
  time_t timeout;
  int backoff;
  unsigned int block, blocksize, expansion;
  off_t offset;
  union mysockaddr peer;
  char opt_blocksize, opt_transize, netascii, carrylf;
  struct tftp_file *file;
  struct tftp_transfer *next;
};

struct addr_list {
  struct in_addr addr;
  struct addr_list *next;
};

struct interface_list {
  char *interface;
  struct interface_list *next;
};

struct tftp_prefix {
  char *interface;
  char *prefix;
  struct tftp_prefix *next;
};


extern struct daemon {
  /* datastuctures representing the command-line and 
     config file arguments. All set (including defaults)
     in option.c */

  unsigned int options, options2;
  struct resolvc default_resolv, *resolv_files;
  time_t last_resolv;
  struct mx_srv_record *mxnames;
  struct naptr *naptr;
  struct txt_record *txt;
  struct ptr_record *ptr;
  struct host_record *host_records, *host_records_tail;
  struct cname *cnames;
  struct interface_name *int_names;
  char *mxtarget;
  char *lease_file; 
  char *username, *groupname, *scriptuser;
  char *luascript;
  int group_set, osport;
  char *domain_suffix;
  struct cond_domain *cond_domain;
  char *runfile; 
  char *lease_change_command;
  struct iname *if_names, *if_addrs, *if_except, *dhcp_except;
  struct bogus_addr *bogus_addr;
  struct server *servers;
  int log_fac; /* log facility */
  char *log_file; /* optional log file */
  int max_logs;  /* queue limit */
  int cachesize, ftabsize;
  int port, query_port, min_port;
  unsigned long local_ttl, neg_ttl, max_ttl;
  struct hostsfile *addn_hosts;
  struct dhcp_context *dhcp, *dhcp6, *ra_contexts;
  struct dhcp_config *dhcp_conf;
  struct dhcp_opt *dhcp_opts, *dhcp_match, *dhcp_opts6, *dhcp_match6;
  struct dhcp_vendor *dhcp_vendors;
  struct dhcp_mac *dhcp_macs;
  struct dhcp_boot *boot_config;
  struct pxe_service *pxe_services;
  struct tag_if *tag_if; 
  struct addr_list *override_relays;
  int override;
  int enable_pxe;
  struct dhcp_netid_list *dhcp_ignore, *dhcp_ignore_names, *dhcp_gen_names; 
  struct dhcp_netid_list *force_broadcast, *bootp_dynamic;
  struct hostsfile *dhcp_hosts_file, *dhcp_opts_file;
  int dhcp_max, tftp_max;
  int dhcp_server_port, dhcp_client_port;
  int start_tftp_port, end_tftp_port; 
  unsigned int min_leasetime;
  struct doctor *doctors;
  unsigned short edns_pktsz;
  char *tftp_prefix; 
  struct tftp_prefix *if_prefix; /* per-interface TFTP prefixes */
  struct interface_list *tftp_interfaces; /* interfaces for limited TFTP service */
  int tftp_unlimited;
  unsigned int duid_enterprise, duid_config_len;
  unsigned char *duid_config;

  /* globally used stuff for DNS */
  char *packet; /* packet buffer */
  int packet_buff_sz; /* size of above */
  char *namebuff; /* MAXDNAME size buffer */
  unsigned int local_answer, queries_forwarded;
  struct frec *frec_list;
  struct serverfd *sfds;
  struct irec *interfaces;
  struct listener *listeners;
  struct server *last_server;
  time_t forwardtime;
  int forwardcount;
  struct server *srv_save; /* Used for resend on DoD */
  size_t packet_len;       /*      "        "        */
  struct randfd *rfd_save; /*      "        "        */
  pid_t tcp_pids[MAX_PROCS];
  struct randfd randomsocks[RANDOM_SOCKS];
  int v6pktinfo; 

  /* DHCP state */
  int dhcpfd, helperfd, pxefd; 
#if defined(HAVE_LINUX_NETWORK)
  int netlinkfd;
#elif defined(HAVE_BSD_NETWORK)
  int dhcp_raw_fd, dhcp_icmp_fd;
#endif
  struct iovec dhcp_packet;
  char *dhcp_buff, *dhcp_buff2, *dhcp_buff3;
  struct ping_result *ping_results;
  FILE *lease_stream;
  struct dhcp_bridge *bridges;
#ifdef HAVE_DHCP6
  int duid_len;
  unsigned char *duid;
  struct iovec outpacket;
  int dhcp6fd, icmp6fd;
#endif
  /* DBus stuff */
  /* void * here to avoid depending on dbus headers outside dbus.c */
  void *dbus;
#ifdef HAVE_DBUS
  struct watch *watches;
#endif

  /* TFTP stuff */
  struct tftp_transfer *tftp_trans, *tftp_done_trans;

  /* utility string buffer, hold max sized IP address as string */
  char *addrbuff;

} *daemon;

/* cache.c */
void cache_init(void);
void log_query(unsigned int flags, char *name, struct all_addr *addr, char *arg); 
char *record_source(int index);
void querystr(char *str, unsigned short type);
struct crec *cache_find_by_addr(struct crec *crecp,
				struct all_addr *addr, time_t now, 
				unsigned short prot);
struct crec *cache_find_by_name(struct crec *crecp, 
				char *name, time_t now, unsigned short  prot);
void cache_end_insert(void);
void cache_start_insert(void);
struct crec *cache_insert(char *name, struct all_addr *addr,
			  time_t now, unsigned long ttl, unsigned short flags);
void cache_reload(void);
void cache_add_dhcp_entry(char *host_name, int prot, struct all_addr *host_address, time_t ttd);
struct in_addr a_record_from_hosts(char *name, time_t now);
void cache_unhash_dhcp(void);
void dump_cache(time_t now);
char *cache_get_name(struct crec *crecp);
char *get_domain(struct in_addr addr);
#ifdef HAVE_IPV6
char *get_domain6(struct in6_addr *addr);
#endif
#ifdef HAVE_DNSSEC
struct keydata *keydata_alloc(char *data, size_t len);
<<<<<<< HEAD
=======
size_t keydata_walk(struct keydata **key, unsigned char **p, size_t cnt);
>>>>>>> 4b0b598e
void keydata_free(struct keydata *blocks);
#endif

/* rfc1035.c */
int extract_name(struct dns_header *header, size_t plen, unsigned char **pp, 
                 char *name, int isExtract, int extrabytes);
unsigned char *skip_name(unsigned char *ansp, struct dns_header *header, size_t plen, int extrabytes);
unsigned char *skip_questions(struct dns_header *header, size_t plen);
unsigned int extract_request(struct dns_header *header, size_t qlen, 
			       char *name, unsigned short *typep);
size_t setup_reply(struct dns_header *header, size_t  qlen,
		   struct all_addr *addrp, unsigned int flags,
		   unsigned long local_ttl);
int extract_addresses(struct dns_header *header, size_t qlen, char *namebuff, 
		      time_t now, int is_sign, int checkrebind, int checking_disabled);
size_t answer_request(struct dns_header *header, char *limit, size_t qlen,  
		   struct in_addr local_addr, struct in_addr local_netmask, time_t now);
int check_for_bogus_wildcard(struct dns_header *header, size_t qlen, char *name, 
			     struct bogus_addr *addr, time_t now);
unsigned char *find_pseudoheader(struct dns_header *header, size_t plen,
				 size_t *len, unsigned char **p, int *is_sign);
int check_for_local_domain(char *name, time_t now);
unsigned int questions_crc(struct dns_header *header, size_t plen, char *buff);
size_t resize_packet(struct dns_header *header, size_t plen, 
		  unsigned char *pheader, size_t hlen);
size_t add_mac(struct dns_header *header, size_t plen, char *limit, union mysockaddr *l3);

/* dnssec.c */
int dnssec_validate(struct dns_header *header, size_t plen);

/* util.c */
void rand_init(void);
unsigned short rand16(void);
int legal_hostname(char *c);
char *canonicalise(char *s, int *nomem);
unsigned char *do_rfc1035_name(unsigned char *p, char *sval);
void *safe_malloc(size_t size);
void safe_pipe(int *fd, int read_noblock);
void *whine_malloc(size_t size);
int sa_len(union mysockaddr *addr);
int sockaddr_isequal(union mysockaddr *s1, union mysockaddr *s2);
int hostname_isequal(char *a, char *b);
time_t dnsmasq_time(void);
int is_same_net(struct in_addr a, struct in_addr b, struct in_addr mask);
#ifdef HAVE_IPV6
int is_same_net6(struct in6_addr *a, struct in6_addr *b, int prefixlen);
u64 addr6part(struct in6_addr *addr);
void setaddr6part(struct in6_addr *addr, u64 host);
#endif
int retry_send(void);
void prettyprint_time(char *buf, unsigned int t);
int prettyprint_addr(union mysockaddr *addr, char *buf);
int parse_hex(char *in, unsigned char *out, int maxlen, 
	      unsigned int *wildcard_mask, int *mac_type);
int memcmp_masked(unsigned char *a, unsigned char *b, int len, 
		  unsigned int mask);
int expand_buf(struct iovec *iov, size_t size);
char *print_mac(char *buff, unsigned char *mac, int len);
void bump_maxfd(int fd, int *max);
int read_write(int fd, unsigned char *packet, int size, int rw);

/* log.c */
void die(char *message, char *arg1, int exit_code);
int log_start(struct passwd *ent_pw, int errfd);
int log_reopen(char *log_file);
void my_syslog(int priority, const char *format, ...);
void set_log_writer(fd_set *set, int *maxfdp);
void check_log_writer(fd_set *set);
void flush_log(void);

/* option.c */
void read_opts (int argc, char **argv, char *compile_opts);
char *option_string(int prot, unsigned int opt, unsigned char *val, 
		    int opt_len, char *buf, int buf_len);
void reread_dhcp(void);
void set_option_bool(unsigned int opt);
struct hostsfile *expand_filelist(struct hostsfile *list);

/* forward.c */
void reply_query(int fd, int family, time_t now);
void receive_query(struct listener *listen, time_t now);
unsigned char *tcp_request(int confd, time_t now,
			   union mysockaddr *local_addr, struct in_addr netmask);
void server_gone(struct server *server);
struct frec *get_new_frec(time_t now, int *wait);
int send_from(int fd, int nowild, char *packet, size_t len, 
	       union mysockaddr *to, struct all_addr *source,
	       unsigned int iface);

/* network.c */
int indextoname(int fd, int index, char *name);
int local_bind(int fd, union mysockaddr *addr, char *intname, int is_tcp);
int random_sock(int family);
void pre_allocate_sfds(void);
int reload_servers(char *fname);
void check_servers(void);
int enumerate_interfaces();
void create_wildcard_listeners(void);
void create_bound_listeners(int die);
int is_dad_listeners(void);
int iface_check(int family, struct all_addr *addr, char *name);
int fix_fd(int fd);
struct in_addr get_ifaddr(char *intr);
#ifdef HAVE_IPV6
int set_ipv6pktinfo(int fd);
#endif

/* dhcp.c */
#ifdef HAVE_DHCP
void dhcp_init(void);
void dhcp_packet(time_t now, int pxe_fd);
struct dhcp_context *address_available(struct dhcp_context *context, 
				       struct in_addr addr,
				       struct dhcp_netid *netids);
struct dhcp_context *narrow_context(struct dhcp_context *context, 
				    struct in_addr taddr,
				    struct dhcp_netid *netids);
int address_allocate(struct dhcp_context *context,
		     struct in_addr *addrp, unsigned char *hwaddr, int hw_len,
		     struct dhcp_netid *netids, time_t now);
int config_has_mac(struct dhcp_config *config, unsigned char *hwaddr, int len, int type);
struct dhcp_config *find_config(struct dhcp_config *configs,
				struct dhcp_context *context,
				unsigned char *clid, int clid_len,
				unsigned char *hwaddr, int hw_len, 
				int hw_type, char *hostname);
void dhcp_read_ethers(void);
struct dhcp_config *config_find_by_address(struct dhcp_config *configs, struct in_addr addr);
char *host_from_dns(struct in_addr addr);
#endif

/* lease.c */
#ifdef HAVE_DHCP
void lease_update_file(time_t now);
void lease_update_dns(int force);
void lease_init(time_t now);
struct dhcp_lease *lease4_allocate(struct in_addr addr);
#ifdef HAVE_DHCP6
struct dhcp_lease *lease6_allocate(struct in6_addr *addrp, int lease_type);
struct dhcp_lease *lease6_find(unsigned char *clid, int clid_len, 
			       int lease_type, int iaid, struct in6_addr *addr);
struct dhcp_lease *lease6_find_by_addr(struct in6_addr *net, int prefix, u64 addr);
u64 lease_find_max_addr6(struct dhcp_context *context);
void lease_ping_reply(struct in6_addr *sender, unsigned char *packet, char *interface);
#endif
void lease_set_hwaddr(struct dhcp_lease *lease, unsigned char *hwaddr,
		      unsigned char *clid, int hw_len, int hw_type, int clid_len, time_t now, int force);
void lease_set_hostname(struct dhcp_lease *lease, char *name, int auth, char *domain, char *config_domain);
void lease_set_expires(struct dhcp_lease *lease, unsigned int len, time_t now);
void lease_set_interface(struct dhcp_lease *lease, int interface, time_t now);
struct dhcp_lease *lease_find_by_client(unsigned char *hwaddr, int hw_len, int hw_type,  
					unsigned char *clid, int clid_len);
struct dhcp_lease *lease_find_by_addr(struct in_addr addr);
struct in_addr lease_find_max_addr(struct dhcp_context *context);
void lease_prune(struct dhcp_lease *target, time_t now);
void lease_update_from_configs(void);
int do_script_run(time_t now);
void rerun_scripts(void);
void lease_find_interfaces(time_t now);
#ifdef HAVE_SCRIPT
void lease_add_extradata(struct dhcp_lease *lease, unsigned char *data, 
			 unsigned int len, int delim);
#endif
#endif

/* rfc2131.c */
#ifdef HAVE_DHCP
size_t dhcp_reply(struct dhcp_context *context, char *iface_name, int int_index,
		  size_t sz, time_t now, int unicast_dest, int *is_inform, int pxe_fd, struct in_addr fallback);
unsigned char *extended_hwaddr(int hwtype, int hwlen, unsigned char *hwaddr, 
			       int clid_len, unsigned char *clid, int *len_out);
#endif

/* dnsmasq.c */
#ifdef HAVE_DHCP
int make_icmp_sock(void);
int icmp_ping(struct in_addr addr);
#endif
void send_alarm(time_t event, time_t now);
void send_event(int fd, int event, int data, char *msg);
void clear_cache_and_reload(time_t now);
void poll_resolv(int force, int do_reload, time_t now);

/* netlink.c */
#ifdef HAVE_LINUX_NETWORK
void netlink_init(void);
void netlink_multicast(void);
#endif

/* bpf.c */
#ifdef HAVE_BSD_NETWORK
void init_bpf(void);
void send_via_bpf(struct dhcp_packet *mess, size_t len,
		  struct in_addr iface_addr, struct ifreq *ifr);
#endif

/* bpf.c or netlink.c */
int iface_enumerate(int family, void *parm, int (callback)());

/* dbus.c */
#ifdef HAVE_DBUS
char *dbus_init(void);
void check_dbus_listeners(fd_set *rset, fd_set *wset, fd_set *eset);
void set_dbus_listeners(int *maxfdp, fd_set *rset, fd_set *wset, fd_set *eset);
#  ifdef HAVE_DHCP
void emit_dbus_signal(int action, struct dhcp_lease *lease, char *hostname);
#  endif
#endif

/* helper.c */
#if defined(HAVE_SCRIPT)
int create_helper(int event_fd, int err_fd, uid_t uid, gid_t gid, long max_fd);
void helper_write(void);
void queue_script(int action, struct dhcp_lease *lease, 
		  char *hostname, time_t now);
#ifdef HAVE_TFTP
void queue_tftp(off_t file_len, char *filename, union mysockaddr *peer);
#endif
int helper_buf_empty(void);
#endif

/* tftp.c */
#ifdef HAVE_TFTP
void tftp_request(struct listener *listen, time_t now);
void check_tftp_listeners(fd_set *rset, time_t now);
int do_tftp_script_run(void);
#endif

/* conntrack.c */
#ifdef HAVE_CONNTRACK
int get_incoming_mark(union mysockaddr *peer_addr, struct all_addr *local_addr,
		      int istcp, unsigned int *markp);
#endif

/* dhcp6.c */
#ifdef HAVE_DHCP6
void dhcp6_init(void);
void dhcp6_packet(time_t now);
int address6_allocate(struct dhcp_context *context,  unsigned char *clid, int clid_len, 
		      int serial, struct dhcp_netid *netids, struct in6_addr *ans);
struct dhcp_context *address6_available(struct dhcp_context *context, 
					struct in6_addr *taddr,
					struct dhcp_netid *netids);
struct dhcp_context *narrow_context6(struct dhcp_context *context, 
				     struct in6_addr *taddr,
				     struct dhcp_netid *netids);
struct dhcp_config *find_config6(struct dhcp_config *configs,
				 struct dhcp_context *context,
				 unsigned char *duid, int duid_len,
				 char *hostname);
struct dhcp_config *config_find_by_address6(struct dhcp_config *configs, struct in6_addr *net, 
					    int prefix, u64 addr);
void make_duid(time_t now);
#endif

/* rfc3315.c */
#ifdef HAVE_DHCP6
unsigned short dhcp6_reply(struct dhcp_context *context, int interface, char *iface_name,  
			   struct in6_addr *fallback, size_t sz, int is_multicast, time_t now);
#endif

/* dhcp-common.c */
#ifdef HAVE_DHCP
void dhcp_common_init(void);
ssize_t recv_dhcp_packet(int fd, struct msghdr *msg);
struct dhcp_netid *run_tag_if(struct dhcp_netid *input);
struct dhcp_netid *option_filter(struct dhcp_netid *tags, struct dhcp_netid *context_tags,
				 struct dhcp_opt *opts);
int match_netid(struct dhcp_netid *check, struct dhcp_netid *pool, int negonly);
char *strip_hostname(char *hostname);
void log_tags(struct dhcp_netid *netid, u32 xid);
int match_bytes(struct dhcp_opt *o, unsigned char *p, int len);
void dhcp_update_configs(struct dhcp_config *configs);
void check_dhcp_hosts(int fatal);
void display_opts(void);
u16 lookup_dhcp_opt(int prot, char *name);
u16 lookup_dhcp_len(int prot, u16 val);
char *option_string(int prot, unsigned int opt, unsigned char *val, 
		    int opt_len, char *buf, int buf_len);
#ifdef HAVE_LINUX_NETWORK
void bindtodevice(int fd);
#endif
#  ifdef HAVE_DHCP6
void display_opts6(void);
void join_multicast(void);
#  endif
#endif

/* outpacket.c */
#ifdef HAVE_DHCP6
void end_opt6(int container);
int save_counter(int newval);
void *expand(size_t headroom);
int new_opt6(int opt);
void *put_opt6(void *data, size_t len);
void put_opt6_long(unsigned int val);
void put_opt6_short(unsigned int val);
void put_opt6_char(unsigned int val);
void put_opt6_string(char *s);
#endif

/* radv.c */
#ifdef HAVE_DHCP6
void ra_init(time_t now);
void icmp6_packet(void);
time_t periodic_ra(time_t now);
void ra_start_unsolicted(time_t now, struct dhcp_context *context);
#endif

/* slaac.c */ 
#ifdef HAVE_DHCP6
void build_subnet_map(void);
void slaac_add_addrs(struct dhcp_lease *lease, time_t now, int force);
time_t periodic_slaac(time_t now, struct dhcp_lease *leases);
void slaac_ping_reply(struct in6_addr *sender, unsigned char *packet, char *interface, struct dhcp_lease *leases);
void schedule_subnet_map(void);
#endif<|MERGE_RESOLUTION|>--- conflicted
+++ resolved
@@ -220,12 +220,9 @@
 #define OPT_CONNTRACK      35
 #define OPT_FQDN_UPDATE    36
 #define OPT_RA             37
-<<<<<<< HEAD
 #define OPT_TFTP_LC        38
-=======
-#define OPT_DNSSEC_VALIDATE 38
->>>>>>> 4b0b598e
-#define OPT_LAST           39
+#define OPT_DNSSEC_VALIDATE 39
+#define OPT_LAST           40
 
 /* extra flags for my_syslog, we use a couple of facilities since they are known 
    not to occupy the same bits as priorities, no matter how syslog.h is set up. */
@@ -323,11 +320,7 @@
       struct keydata *keydata;
       unsigned char algo;
       unsigned char digest; /* DS only */
-<<<<<<< HEAD
-      unsigned short flags_or_keyid; /* flags for DNSKEY, keyid for DS */
-=======
       unsigned short keytag;
->>>>>>> 4b0b598e
     } key;
   } addr;
   time_t ttd; /* time to die */
@@ -872,10 +865,7 @@
 #endif
 #ifdef HAVE_DNSSEC
 struct keydata *keydata_alloc(char *data, size_t len);
-<<<<<<< HEAD
-=======
 size_t keydata_walk(struct keydata **key, unsigned char **p, size_t cnt);
->>>>>>> 4b0b598e
 void keydata_free(struct keydata *blocks);
 #endif
 
