--- conflicted
+++ resolved
@@ -1170,11 +1170,7 @@
 	    else if (cache->flags & F_DS)
 	      {
 		a = daemon->addrbuff;
-<<<<<<< HEAD
-		sprintf(a, "%5u %3u %3u %u", cache->addr.key.flags_or_keyid,
-=======
 		sprintf(a, "%5u %3u %3u %u", cache->addr.key.keytag,
->>>>>>> 4b0b598e
 			cache->addr.key.algo, cache->addr.key.digest, cache->uid);
 	      }
 #endif
@@ -1321,11 +1317,8 @@
 {
   struct keydata *block, *ret = NULL;
   struct keydata **prev = &ret;
-<<<<<<< HEAD
-=======
   size_t blen;
 
->>>>>>> 4b0b598e
   while (len > 0)
     {
       if (keyblock_free)
@@ -1343,16 +1336,10 @@
 	  return NULL;
 	}
       
-<<<<<<< HEAD
-      memcpy(block->key, data, len > KEYBLOCK_LEN ? KEYBLOCK_LEN : len);
-      data += KEYBLOCK_LEN;
-      len -= KEYBLOCK_LEN;
-=======
       blen = len > KEYBLOCK_LEN ? KEYBLOCK_LEN : len;
       memcpy(block->key, data, blen);
       data += blen;
       len -= blen;
->>>>>>> 4b0b598e
       *prev = block;
       prev = &block->next;
       block->next = NULL;
@@ -1361,8 +1348,6 @@
   return ret;
 }
 
-<<<<<<< HEAD
-=======
 size_t keydata_walk(struct keydata **key, unsigned char **p, size_t cnt)
 {
   if (*p == NULL)
@@ -1378,7 +1363,6 @@
   return MIN(cnt, (*key)->key + KEYBLOCK_LEN - (*p));
 }
 
->>>>>>> 4b0b598e
 void keydata_free(struct keydata *blocks)
 {
   struct keydata *tmp;
